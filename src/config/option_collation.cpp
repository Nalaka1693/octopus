// Copyright (c) 2016 Daniel Cooke
// Use of this source code is governed by the MIT license that can be found in the LICENSE file.

#include "option_collation.hpp"

#include <string>
#include <iostream>
#include <cctype>
#include <fstream>
#include <exception>
#include <stdexcept>
#include <iterator>
#include <algorithm>
#include <functional>
#include <utility>
#include <thread>
#include <sstream>

#include <boost/filesystem/path.hpp>
#include <boost/filesystem/operations.hpp>
#include <boost/lexical_cast.hpp>

#include "utils/path_utils.hpp"
#include "utils/read_stats.hpp"
#include "utils/mappable_algorithms.hpp"
#include "utils/string_utils.hpp"
#include "utils/repeat_finder.hpp"
#include "utils/append.hpp"
#include "utils/maths.hpp"
#include "basics/phred.hpp"
#include "basics/genomic_region.hpp"
#include "basics/aligned_read.hpp"
#include "basics/ploidy_map.hpp"
#include "basics/trio.hpp"
#include "basics/pedigree.hpp"
#include "readpipe/read_pipe_fwd.hpp"
#include "core/tools/coretools.hpp"
#include "core/callers/caller_builder.hpp"
#include "logging/logging.hpp"
#include "io/region/region_parser.hpp"
#include "io/pedigree/pedigree_reader.hpp"
#include "io/variant/vcf_reader.hpp"
#include "io/variant/vcf_writer.hpp"
#include "exceptions/user_error.hpp"
#include "exceptions/program_error.hpp"
#include "exceptions/system_error.hpp"
#include "exceptions/missing_file_error.hpp"
#include "core/models/haplotype_likelihood_model.hpp"

namespace octopus { namespace options {

bool is_set(const std::string& option, const OptionMap& options) noexcept
{
    return options.count(option) == 1;
}

boost::optional<fs::path> get_output_path(const OptionMap& options);

// unsigned are banned from the option map to prevent user input errors, but once the option
// map is passed they are all safe
unsigned as_unsigned(const std::string& option, const OptionMap& options)
{
    return static_cast<unsigned>(options.at(option).as<int>());
}

bool is_run_command(const OptionMap& options)
{
    return !is_set("help", options) && !is_set("version", options);
}

bool is_debug_mode(const OptionMap& options)
{
    return is_set("debug", options);
}

bool is_trace_mode(const OptionMap& options)
{
    return is_set("trace", options);
}

namespace {

class InvalidWorkingDirectory : public UserError
{
    std::string do_where() const override
    {
        return "get_working_directory";
    }

    std::string do_why() const override
    {
        std::ostringstream ss {};
        ss << "The working directory you specified ";
        ss << path_;
        ss << " does not exist";
        return ss.str();
    }

    std::string do_help() const override
    {
        return "enter a valid working directory";
    }

    fs::path path_;
public:
    InvalidWorkingDirectory(fs::path p) : path_ {std::move(p)} {}
};

fs::path get_working_directory(const OptionMap& options)
{
    if (is_set("working-directory", options)) {
        auto result = expand_user_path(options.at("working-directory").as<fs::path>());
        if (!fs::exists(result) && !fs::is_directory(result)) {
            throw InvalidWorkingDirectory {result};
        }
        return result;
    }
    return fs::current_path();
}

fs::path resolve_path(const fs::path& path, const OptionMap& options)
{
    return ::octopus::resolve_path(path, get_working_directory(options));
}

struct Line
{
    std::string line_data;
    operator std::string() const
    {
        return line_data;
    }
};

std::istream& operator>>(std::istream& is, Line& data)
{
    std::getline(is, data.line_data);
    if (!data.line_data.empty() && data.line_data.back() == '\r') {
        data.line_data.pop_back();
    }
    return is;
}

auto resolve_paths(const std::vector<fs::path>& paths, const OptionMap& options)
{
    std::vector<fs::path> result {};
    result.reserve(paths.size());
    std::transform(std::cbegin(paths), std::cend(paths), std::back_inserter(result),
                   [&] (const auto& path) { return resolve_path(path, options); });
    return result;
}

auto resolve_paths(const std::vector<std::string>& path_strings, const OptionMap& options)
{
    std::vector<fs::path> paths {std::cbegin(path_strings), std::cend(path_strings)};
    return resolve_paths(paths, options);
}

std::vector<fs::path> extract_paths_from_file(const fs::path& file_path)
{
    std::ifstream file {file_path.string()};
    assert(file.good());
    std::vector<fs::path> result {};
    std::transform(std::istream_iterator<Line>(file), std::istream_iterator<Line>(),
                   std::back_inserter(result), [] (const auto& line) { return line.line_data; });
    result.erase(std::remove_if(std::begin(result), std::end(result), [] (const auto& path) { return path.empty(); }),
                 std::end(result));
    return result;
}

auto resolve_file_paths(const fs::path& file_path, std::vector<fs::path> paths_in_file, const OptionMap& options)
{
    for (auto& path : paths_in_file) {
        if (!fs::exists(path)) {
            auto full_path = file_path.parent_path();
            full_path /= path;
            if (fs::exists(full_path)) {
                path = std::move(full_path);
            } else {
                path = resolve_path(path, options);
            }
        }
    }
    return paths_in_file;
}

auto get_resolved_paths_from_file(const fs::path& file, const OptionMap& options)
{
    return resolve_file_paths(file, extract_paths_from_file(file), options);
}

bool is_file_readable(const fs::path& path)
{
    std::ifstream tmp {path.string()};
    return tmp.good();
}

bool is_file_writable(const fs::path& path)
{
    if (!fs::exists(path.parent_path())) {
        return false;
    }
    std::ofstream test {path.string()};
    const bool result {test.is_open()};
    fs::remove(path);
    return result;
}

} // namespace

bool is_threading_allowed(const OptionMap& options)
{
    unsigned num_threads {1};
    if (is_set("threads", options)) {
        num_threads = as_unsigned("threads", options);
    }
    return num_threads != 1;
}

boost::optional<unsigned> get_num_threads(const OptionMap& options)
{
    unsigned num_threads {1};
    if (is_set("threads", options)) {
        num_threads = as_unsigned("threads", options);
    }
    if (num_threads > 0) return num_threads;
    return boost::none;
}

ExecutionPolicy get_thread_execution_policy(const OptionMap& options)
{
    if (is_set("threads", options)) {
        if (options.at("threads").as<int>() == 0) {
            return ExecutionPolicy::par;
        } else {
            return ExecutionPolicy::seq;
        }
    } else {
        return ExecutionPolicy::seq;
    }
}

MemoryFootprint get_target_read_buffer_size(const OptionMap& options)
{
    return options.at("target-read-buffer-footprint").as<MemoryFootprint>();
}

boost::optional<fs::path> get_debug_log_file_name(const OptionMap& options)
{
    if (is_debug_mode(options)) {
        return resolve_path(options.at("debug").as<fs::path>(), options);
    } else {
        return boost::none;
    }
}

boost::optional<fs::path> get_trace_log_file_name(const OptionMap& options)
{
    if (is_trace_mode(options)) {
        return resolve_path(options.at("trace").as<fs::path>(), options);
    } else {
        return boost::none;
    }
}

bool is_fast_mode(const OptionMap& options)
{
    return options.at("fast").as<bool>() || options.at("very-fast").as<bool>();
}

bool is_very_fast_mode(const OptionMap& options)
{
    return options.at("very-fast").as<bool>();
}

ReferenceGenome make_reference(const OptionMap& options)
{
    const fs::path input_path {options.at("reference").as<std::string>()};
    auto resolved_path = resolve_path(input_path, options);
    const auto ref_cache_size = options.at("max-reference-cache-footprint").as<MemoryFootprint>().num_bytes();
    try {
        return octopus::make_reference(std::move(resolved_path),
                                       ref_cache_size,
                                       is_threading_allowed(options));
    } catch (MissingFileError& e) {
        e.set_location_specified("the command line option --reference");
        throw;
    } catch (...) {
        throw;
    }
}

InputRegionMap make_search_regions(const std::vector<GenomicRegion>& regions)
{
    std::map<ContigName, std::deque<GenomicRegion>> contig_mapped_regions {};
    for (const auto& region : regions) {
        contig_mapped_regions[region.contig_name()].push_back(region);
    }
    InputRegionMap result {};
    result.reserve(contig_mapped_regions.size());
    for (auto& p : contig_mapped_regions) {
        std::sort(std::begin(p.second), std::end(p.second));
        auto covered_contig_regions = extract_covered_regions(p.second);
        result.emplace(std::piecewise_construct,
                       std::forward_as_tuple(p.first),
                       std::forward_as_tuple(std::make_move_iterator(std::begin(covered_contig_regions)),
                                             std::make_move_iterator(std::end(covered_contig_regions))));
    }
    return result;
}

InputRegionMap extract_search_regions(const ReferenceGenome& reference)
{
    return make_search_regions(get_all_contig_regions(reference));
}

auto get_unskipped(const MappableFlatSet<GenomicRegion>& regions, const MappableFlatSet<GenomicRegion>& skips)
{
    if (skips.empty()) return regions;
    MappableFlatSet<GenomicRegion> result {};
    for (const auto& region : regions) {
        const auto overlapped = skips.overlap_range(region);
        if (empty(overlapped)) {
            result.emplace(region);
        } else if (!contains(overlapped.front(), region)) {
            if (begins_before(region, overlapped.front())) {
                result.emplace(left_overhang_region(region, overlapped.front()));
            }
            auto intervening_chunks = extract_intervening_regions(overlapped);
            using std::make_move_iterator;
            result.insert(make_move_iterator(std::begin(intervening_chunks)),
                          make_move_iterator(std::end(intervening_chunks)));
            if (ends_before(overlapped.back(), region)) {
                result.emplace(right_overhang_region(region, overlapped.back()));
            }
        }
    }
    result.shrink_to_fit();
    return result;
}

InputRegionMap extract_search_regions(const std::vector<GenomicRegion>& regions,
                                      std::vector<GenomicRegion>& skip_regions)
{
    auto input_regions = make_search_regions(regions);
    const auto skipped = make_search_regions(skip_regions);
    InputRegionMap result {input_regions.size()};
    for (auto& p : input_regions) {
        if (skipped.count(p.first) == 1) {
            result.emplace(p.first, get_unskipped(std::move(p.second), skipped.at(p.first)));
        } else {
            result.emplace(p.first, std::move(p.second));
        }
    }
    for (auto it = std::begin(result); it != std::end(result); ) {
        if (it->second.empty()) {
            it = result.erase(it);
        } else {
            ++it;
        }
    }
    for (auto& p : result) {
        p.second.shrink_to_fit();
    }
    return result;
}

InputRegionMap extract_search_regions(const ReferenceGenome& reference,
                                      std::vector<GenomicRegion>& skip_regions)
{
    return extract_search_regions(get_all_contig_regions(reference), skip_regions);
}
        
std::vector<GenomicRegion> parse_regions(const std::vector<std::string>& unparsed_regions,
                                         const ReferenceGenome& reference)
{
    std::vector<GenomicRegion> result {};
    result.reserve(unparsed_regions.size());
    for (const auto& unparsed_region : unparsed_regions) {
        result.push_back(io::parse_region(unparsed_region, reference));
    }
    return result;
}

auto transform_to_zero_based(std::vector<GenomicRegion>&& one_based_regions)
{
    std::vector<GenomicRegion> result {};
    result.reserve(one_based_regions.size());
    for (auto&& region : one_based_regions) {
        if (region.begin() > 0) {
            result.push_back(shift(std::move(region), -1));
        } else {
            result.push_back(std::move(region));
        }
    }
    return result;
}

auto transform_to_zero_based(InputRegionMap::mapped_type&& one_based_regions)
{
    MappableFlatSet<GenomicRegion> result {};
    for (auto&& region : one_based_regions) {
        result.insert(shift(std::move(region), -1));
    }
    return result;
}

auto transform_to_zero_based(InputRegionMap&& one_based_search_regions)
{
    InputRegionMap result {one_based_search_regions.size()};
    for (auto& p : one_based_search_regions) {
        result.emplace(p.first, transform_to_zero_based(std::move(p.second)));
    }
    return result;
}

class MissingRegionPathFile : public MissingFileError
{
    std::string do_where() const override
    {
        return "get_search_regions";
    }
public:
    MissingRegionPathFile(fs::path p) : MissingFileError {std::move(p), "region path"} {};
};

InputRegionMap get_search_regions(const OptionMap& options, const ReferenceGenome& reference)
{
    using namespace utils;
    std::vector<GenomicRegion> skip_regions {};
    if (is_set("skip-regions", options)) {
        const auto& region_strings = options.at("skip-regions").as<std::vector<std::string>>();
        append(parse_regions(region_strings, reference), skip_regions);
    }
    if (is_set("skip-regions-file", options)) {
        const auto& input_path = options.at("skip-regions-file").as<fs::path>();
        auto resolved_path = resolve_path(input_path, options);
        if (!fs::exists(resolved_path)) {
            MissingRegionPathFile e {resolved_path};
            e.set_location_specified("the command line option '--skip-regions-file'");
            throw e;
        }
        auto regions = io::extract_regions(resolved_path, reference, io::NonreferenceContigPolicy::ignore);
        if (regions.empty()) {
            logging::WarningLogger log {};
            stream(log) << "The regions path file you specified " << resolved_path
                << " in the command line option '--skip-regions-file' is empty";
        }
        append(std::move(regions), skip_regions);
    }
    if (options.at("one-based-indexing").as<bool>()) {
        skip_regions = transform_to_zero_based(std::move(skip_regions));
    }
    if (!is_set("regions", options) && !is_set("regions-file", options)) {
        if (is_set("regenotype", options)) {
            // TODO: only extract regions in the regenotype VCF
        }
        return extract_search_regions(reference, skip_regions);
    }
    std::vector<GenomicRegion> input_regions {};
    if (is_set("regions", options)) {
        const auto& region_strings = options.at("regions").as<std::vector<std::string>>();
        append(parse_regions(region_strings, reference), input_regions);
    }
    if (is_set("regions-file", options)) {
        const auto& input_path = options.at("regions-file").as<fs::path>();
        auto resolved_path = resolve_path(input_path, options);
        if (!fs::exists(resolved_path)) {
            MissingRegionPathFile e {resolved_path};
            e.set_location_specified("the command line option '--regions-file'");
            throw e;
        }
        auto regions = io::extract_regions(resolved_path, reference);
        if (regions.empty()) {
            logging::WarningLogger log {};
            stream(log) << "The regions path file you specified " << resolved_path
                << " in the command line option '--skip-regions-file' is empty";
        }
        append(std::move(regions), input_regions);
    }
    auto result = extract_search_regions(input_regions, skip_regions);
    if (options.at("one-based-indexing").as<bool>()) {
        return transform_to_zero_based(std::move(result));
    }
    return result;
}

ContigOutputOrder get_contig_output_order(const OptionMap& options)
{
    return options.at("contig-output-order").as<ContigOutputOrder>();
}

bool ignore_unmapped_contigs(const OptionMap& options)
{
    return options.at("ignore-unmapped-contigs").as<bool>();
}

boost::optional<std::vector<SampleName>> get_user_samples(const OptionMap& options)
{
    if (is_set("samples", options)) {
        return options.at("samples").as<std::vector<SampleName>>();
    }
    return boost::none;
}

class MissingReadPathFile : public MissingFileError
{
    std::string do_where() const override
    {
        return "get_read_paths";
    }
public:
    MissingReadPathFile(fs::path p) : MissingFileError {std::move(p), "read path"} {};
};

void log_and_remove_duplicates(std::vector<fs::path>& paths, const std::string& type)
{
    std::sort(std::begin(paths), std::end(paths));
    const auto first_duplicate = std::adjacent_find(std::begin(paths), std::end(paths));
    if (first_duplicate != std::end(paths)) {
        std::deque<fs::path> duplicates {};
        for (auto duplicate_itr = first_duplicate; duplicate_itr != std::end(paths); ) {
            duplicates.push_back(*duplicate_itr);
            duplicate_itr = std::adjacent_find(std::find_if(std::next(duplicate_itr, 2), std::end(paths),
                                                            [=] (const auto& path) { return path != *duplicate_itr; }),
                                               std::end(paths));
        }
        const auto num_paths = paths.size();
        paths.erase(std::unique(first_duplicate, std::end(paths)), std::end(paths));
        const auto num_unique_paths = paths.size();
        const auto num_duplicate_paths = num_paths - num_unique_paths;
        logging::WarningLogger warn_log {};
        auto warn_log_stream = stream(warn_log);
        warn_log_stream << "Ignoring " << num_duplicate_paths << " duplicate " << type << " path";
        if (num_duplicate_paths > 1) {
            warn_log_stream << 's';
        }
        warn_log_stream << ": ";
        std::for_each(std::cbegin(duplicates), std::prev(std::cend(duplicates)), [&] (const auto& path) {
            warn_log_stream << path << ", ";
        });
        warn_log_stream << duplicates.back();
        if (num_duplicate_paths > duplicates.size()) {
            warn_log_stream << " (showing unique duplicates)";
        }
    }
}

std::vector<fs::path> get_read_paths(const OptionMap& options)
{
    using namespace utils;
    std::vector<fs::path> result {};
    if (is_set("reads", options)) {
        auto resolved_paths = resolve_paths(options.at("reads").as<std::vector<fs::path>>(), options);
        append(std::move(resolved_paths), result);
    }
    if (is_set("reads-file", options)) {
        auto paths_to_read_paths = options.at("reads-file").as<std::vector<fs::path>>();
        for (auto& path_to_read_paths : paths_to_read_paths) {
            path_to_read_paths = resolve_path(path_to_read_paths, options);
            if (!fs::exists(path_to_read_paths)) {
                MissingReadPathFile e {path_to_read_paths};
                e.set_location_specified("the command line option '--reads-file'");
                throw e;
            }
            auto paths = get_resolved_paths_from_file(path_to_read_paths, options);
            if (paths.empty()) {
                logging::WarningLogger log {};
                stream(log) << "The read path file you specified " << path_to_read_paths
                            << " in the command line option '--reads-file' is empty";
            }
            append(std::move(paths), result);
        }
    }
    log_and_remove_duplicates(result, "read");
    return result;
}

ReadManager make_read_manager(const OptionMap& options)
{
    auto read_paths = get_read_paths(options);
    const auto max_open_files = as_unsigned("max-open-read-files", options);
    return ReadManager {std::move(read_paths), max_open_files};
}

bool allow_assembler_generation(const OptionMap& options)
{
    return options.at("assembly-candidate-generator").as<bool>() && !is_fast_mode(options);
}

auto make_read_transformers(const OptionMap& options)
{
    using namespace octopus::readpipe;
    ReadTransformer prefilter_transformer {}, postfilter_transformer {};
    prefilter_transformer.add(CapitaliseBases {});
    prefilter_transformer.add(CapBaseQualities {125});
    if (options.at("read-transforms").as<bool>()) {
        if (is_set("mask-low-quality-tails", options)) {
            const auto threshold = static_cast<AlignedRead::BaseQuality>(as_unsigned("mask-low-quality-tails", options));
            prefilter_transformer.add(MaskLowQualityTails {threshold});
        }
        if (options.at("soft-clip-masking").as<bool>()) {
            const auto boundary_size = as_unsigned("mask-soft-clipped-boundary-bases", options);
            if (boundary_size > 0) {
                if (is_set("soft-clip-mask-threshold", options)) {
                    const auto threshold = static_cast<AlignedRead::BaseQuality>(as_unsigned("soft-clip-mask-threshold", options));
                    prefilter_transformer.add(MaskLowQualitySoftClippedBoundaryBases {boundary_size, threshold});
                } else if (allow_assembler_generation(options)) {
                    prefilter_transformer.add(MaskLowQualitySoftClippedBoundaryBases {boundary_size, 3});
                    prefilter_transformer.add(MaskLowAverageQualitySoftClippedTails {10, 5});
                    prefilter_transformer.add(MaskClippedDuplicatedBases {});
                } else {
                    prefilter_transformer.add(MaskSoftClippedBoundraryBases {boundary_size});
                }
            } else {
                if (is_set("soft-clip-mask-threshold", options)) {
                    const auto threshold = static_cast<AlignedRead::BaseQuality>(as_unsigned("soft-clip-mask-threshold", options));
                    prefilter_transformer.add(MaskLowQualitySoftClippedBases {threshold});
                } else if (allow_assembler_generation(options)) {
                    prefilter_transformer.add(MaskLowQualitySoftClippedBases {3});
                    prefilter_transformer.add(MaskLowAverageQualitySoftClippedTails {10, 5});
                    prefilter_transformer.add(MaskClippedDuplicatedBases {});
                } else {
                    prefilter_transformer.add(MaskSoftClipped {});
                }
            }
        }
        if (options.at("adapter-masking").as<bool>()) {
            prefilter_transformer.add(MaskAdapters {});
            postfilter_transformer.add(MaskTemplateAdapters {});
        }
        if (options.at("overlap-masking").as<bool>()) {
            postfilter_transformer.add(MaskStrandOfDuplicatedBases {});
        }
        prefilter_transformer.shrink_to_fit();
        postfilter_transformer.shrink_to_fit();
    }
    return std::make_pair(std::move(prefilter_transformer), std::move(postfilter_transformer));
}

bool is_read_filtering_enabled(const OptionMap& options)
{
    return options.at("read-filtering").as<bool>();
}

auto make_read_filterer(const OptionMap& options)
{
    using std::make_unique;
    using namespace octopus::readpipe;
    using ReadFilterer = ReadPipe::ReadFilterer;
    
    ReadFilterer result {};
    
    // these filters are mandatory
    result.add(make_unique<HasValidBaseQualities>());
    result.add(make_unique<HasWellFormedCigar>());
    
    if (!is_read_filtering_enabled(options)) {
        return result;
    }
    if (!options.at("consider-unmapped-reads").as<bool>()) {
        result.add(make_unique<IsMapped>());
    }
    
    const auto min_mapping_quality = as_unsigned("min-mapping-quality", options);
    const auto min_base_quality    = as_unsigned("good-base-quality", options);
    const auto min_good_bases      = as_unsigned("min-good-bases", options);
    
    if (min_mapping_quality > 0) {
        result.add(make_unique<IsGoodMappingQuality>(min_mapping_quality));
    }
    if (min_base_quality > 0 && min_good_bases > 0) {
        result.add(make_unique<HasSufficientGoodQualityBases>(min_base_quality, min_good_bases));
    }
    if (min_base_quality > 0 && is_set("min-good-base-fraction", options)) {
        auto min_good_base_fraction = options.at("min-good-base-fraction").as<double>();
        result.add(make_unique<HasSufficientGoodBaseFraction>(min_base_quality, min_good_base_fraction));
    }
    if (is_set("min-read-length", options)) {
        result.add(make_unique<IsShort>(as_unsigned("min-read-length", options)));
    }
    if (is_set("max-read-length", options)) {
        result.add(make_unique<IsLong>(as_unsigned("max-read-length", options)));
    }
    if (!options.at("allow-marked-duplicates").as<bool>()) {
        result.add(make_unique<IsNotMarkedDuplicate>());
    }
    if (!options.at("allow-octopus-duplicates").as<bool>()) {
        result.add(make_unique<IsNotDuplicate<ReadFilterer::ReadIterator>>());
    }
    if (!options.at("allow-qc-fails").as<bool>()) {
        result.add(make_unique<IsNotMarkedQcFail>());
    }
    if (options.at("no-secondary-alignments").as<bool>()) {
        result.add(make_unique<IsNotSecondaryAlignment>());
    }
    if (options.at("no-supplementary-alignments").as<bool>()) {
        result.add(make_unique<IsNotSupplementaryAlignment>());
    }
    if (!options.at("consider-reads-with-unmapped-segments").as<bool>()) {
        result.add(make_unique<IsNextSegmentMapped>());
        result.add(make_unique<IsProperTemplate>());
    }
    if (!options.at("consider-reads-with-distant-segments").as<bool>()) {
        result.add(make_unique<IsLocalTemplate>());
    }
    if (options.at("no-adapter-contaminated-reads").as<bool>()) {
        result.add(make_unique<IsNotContaminated>());
    }
    result.shrink_to_fit();
    return result;
}

bool is_downsampling_enabled(const OptionMap& options)
{
    return is_read_filtering_enabled(options) && !options.at("disable-downsampling").as<bool>();
}

boost::optional<readpipe::Downsampler> make_downsampler(const OptionMap& options)
{
    if (is_downsampling_enabled(options)) {
        using namespace octopus::readpipe;
        const auto max_coverage    = as_unsigned("downsample-above", options);
        const auto target_coverage = as_unsigned("downsample-target", options);
        return Downsampler {max_coverage, target_coverage};
    }
    return boost::none;
}

ReadPipe make_read_pipe(ReadManager& read_manager, std::vector<SampleName> samples, const OptionMap& options)
{
    auto transformers = make_read_transformers(options);
    if (transformers.second.num_transforms() > 0) {
        return ReadPipe {read_manager, std::move(transformers.first), make_read_filterer(options),
                         std::move(transformers.second), make_downsampler(options), std::move(samples)};
    } else {
        return ReadPipe {read_manager, std::move(transformers.first), make_read_filterer(options),
                         make_downsampler(options), std::move(samples)};
    }
}

auto get_default_inclusion_predicate()
{
    return coretools::DefaultInclusionPredicate {};
}

auto get_default_inclusion_predicate(const OptionMap& options) noexcept
{
    using namespace coretools;
    using InclusionPredicate = DynamicCigarScanner::Options::InclusionPredicate;
    const auto caller = options.at("caller").as<std::string>();
    if (caller == "cancer") {
        // TODO: specialise for this case; we need to be careful about low frequency somatics.
        return InclusionPredicate {get_default_inclusion_predicate()};
    } else {
        return InclusionPredicate {get_default_inclusion_predicate()};
    }
}

auto get_default_match_predicate() noexcept
{
    return coretools::DefaultMatchPredicate {};
}

class MissingSourceVariantFile : public MissingFileError
{
    std::string do_where() const override
    {
        return "make_variant_generator_builder";
    }
public:
    MissingSourceVariantFile(fs::path p) : MissingFileError {std::move(p), "source variant"} {};
};

class MissingSourceVariantFileOfPaths : public MissingFileError
{
    std::string do_where() const override
    {
        return "make_variant_generator_builder";
    }
public:
    MissingSourceVariantFileOfPaths(fs::path p) : MissingFileError {std::move(p), "source variant paths"} {};
};

class ConflictingSourceVariantFile : public UserError
{
    std::string do_where() const override
    {
        return "make_variant_generator_builder";
    }
    
    std::string do_why() const override
    {
        std::ostringstream ss {};
        ss << "The source variant file you specified " << source_;
        ss << " conflicts with the output file " << output_;
        return ss.str();
    }
    
    std::string do_help() const override
    {
        return "Specify a unique output file";
    }
    
    fs::path source_, output_;
public:
    ConflictingSourceVariantFile(fs::path source, fs::path output)
    : source_ {std::move(source)}
    , output_ {std::move(output)}
    {}
};

struct DefaultRepeatGenerator
{
    std::vector<GenomicRegion> operator()(const ReferenceGenome& reference, GenomicRegion region) const
    {
        return find_repeat_regions(reference, region);
    }
};

auto get_max_expected_heterozygosity(const OptionMap& options)
{
    const auto snp_heterozygosity = options.at("snp-heterozygosity").as<float>();
    const auto indel_heterozygosity = options.at("indel-heterozygosity").as<float>();
    const auto heterozygosity = snp_heterozygosity + indel_heterozygosity;
    const auto heterozygosity_stdev = options.at("snp-heterozygosity-stdev").as<float>();
    return std::min(static_cast<double>(heterozygosity + 2 * heterozygosity_stdev), 0.9999);
}

auto make_variant_generator_builder(const OptionMap& options)
{
    using namespace coretools;
    
    logging::WarningLogger warning_log {};
    logging::ErrorLogger log {};
    
    VariantGeneratorBuilder result {};
    const bool use_assembler {allow_assembler_generation(options)};
    
    if (options.at("raw-cigar-candidate-generator").as<bool>()) {
        if (is_set("min-supporting-reads", options)) {
            CigarScanner::Options scanner_options {};
            scanner_options.min_base_quality = as_unsigned("min-base-quality", options);
            scanner_options.min_support = as_unsigned("min-supporting-reads", options);
            if (scanner_options.min_support == 0) {
                warning_log << "The option --min_supporting_reads was set to 0 - assuming this is a typo and setting to 1";
                ++scanner_options.min_support;
            }
            result.set_cigar_scanner(scanner_options);
        } else {
            DynamicCigarScanner::Options scanner_options {};
            scanner_options.include = get_default_inclusion_predicate(options);
            scanner_options.match = get_default_match_predicate();
            scanner_options.use_clipped_coverage_tracking = true;
            scanner_options.repeat_region_generator = DefaultRepeatGenerator {};
            DynamicCigarScanner::Options::MisalignmentParameters misalign_params {};
            misalign_params.max_expected_mutation_rate = get_max_expected_heterozygosity(options);
            misalign_params.snv_threshold = as_unsigned("min-base-quality", options);
            if (use_assembler) {
                misalign_params.indel_penalty = 1.5;
                misalign_params.clip_penalty = 2;
                misalign_params.min_ln_prob_correctly_aligned = std::log(0.005);
            }
            scanner_options.misalignment_parameters = misalign_params;
            result.set_dynamic_cigar_scanner(std::move(scanner_options));
        }
    }
    if (use_assembler) {
        LocalReassembler::Options reassembler_options {};
        const auto kmer_sizes = options.at("kmer-sizes").as<std::vector<int>>();
        reassembler_options.kmer_sizes.assign(std::cbegin(kmer_sizes), std::cend(kmer_sizes));
        if (is_set("assembler-mask-base-quality", options)) {
            reassembler_options.mask_threshold = as_unsigned("assembler-mask-base-quality", options);
        }
        reassembler_options.execution_policy = get_thread_execution_policy(options);
        reassembler_options.num_fallbacks = as_unsigned("num-fallback-kmers", options);
        reassembler_options.fallback_interval_size = as_unsigned("fallback-kmer-gap", options);
        reassembler_options.bin_size = as_unsigned("max-region-to-assemble", options);
        reassembler_options.bin_overlap = as_unsigned("max-assemble-region-overlap", options);
        reassembler_options.min_kmer_observations = as_unsigned("min-kmer-prune", options);
        reassembler_options.max_bubbles = as_unsigned("max-bubbles", options);
        reassembler_options.min_bubble_score = options.at("min-bubble-score").as<double>();
        reassembler_options.max_variant_size = as_unsigned("max-variant-size", options);
        result.set_local_reassembler(std::move(reassembler_options));
    }
    if (is_set("source-candidates", options) || is_set("source-candidates-file", options)) {
        const auto output_path = get_output_path(options);
        std::vector<fs::path> source_paths {};
        if (is_set("source-candidates", options)) {
            source_paths = resolve_paths(options.at("source-candidates").as<std::vector<fs::path>>(), options);
        }
        if (is_set("source-candidates-file", options)) {
            auto paths_to_source_paths = options.at("source-candidates-file").as<std::vector<fs::path>>();
            for (auto& path_to_source_paths : paths_to_source_paths) {
                path_to_source_paths = resolve_path(path_to_source_paths, options);
                if (!fs::exists(path_to_source_paths)) {
                    throw MissingSourceVariantFileOfPaths {path_to_source_paths};
                }
                auto file_sources_paths = get_resolved_paths_from_file(path_to_source_paths, options);
                if (file_sources_paths.empty()) {
                    logging::WarningLogger log {};
                    stream(log) << "The source candidate path file you specified " << path_to_source_paths
                                << " in the command line option '--source-candidates-file' is empty";
                }
                utils::append(std::move(file_sources_paths), source_paths);
            }
        }
        log_and_remove_duplicates(source_paths, "source variant");
        for (const auto& source_path : source_paths) {
            if (!fs::exists(source_path)) {
                throw MissingSourceVariantFile {source_path};
            }
            if (output_path && source_path == *output_path) {
                throw ConflictingSourceVariantFile {std::move(source_path), *output_path};
            }
            VcfExtractor::Options vcf_options {};
            vcf_options.max_variant_size = as_unsigned("max-variant-size", options);
            if (is_set("min-source-quality", options)) {
                vcf_options.min_quality = options.at("min-source-quality").as<Phred<double>>().score();
            }
            result.add_vcf_extractor(std::move(source_path), vcf_options);
        }
    }
    if (is_set("regenotype", options)) {
        auto regenotype_path = options.at("regenotype").as<fs::path>();
        if (is_set("source-candidates", options)) {
            fs::path input_path {options.at("source-candidates").as<std::string>()};
            if (regenotype_path != input_path) {
                warning_log << "Running in regenotype mode but given a different source variant file";
            }
            return result;
        }
        auto resolved_regenotype_path = resolve_path(regenotype_path, options);
        if (!fs::exists(resolved_regenotype_path)) {
            throw MissingSourceVariantFile {resolved_regenotype_path};
        }
        const auto output_path = get_output_path(options);
        if (output_path && resolved_regenotype_path == *output_path) {
            throw ConflictingSourceVariantFile {std::move(resolved_regenotype_path), *output_path};
        }
        result.add_vcf_extractor(std::move(resolved_regenotype_path));
    }
    
    return result;
}

struct ContigPloidyLess
{
    bool operator()(const ContigPloidy& lhs, const ContigPloidy& rhs) const noexcept
    {
        if (lhs.sample) {
            if (rhs.sample && *lhs.sample != *rhs.sample) {
                return *lhs.sample < *rhs.sample;
            } else {
                return true;
            }
        } else if (rhs.sample) {
            return false;
        }
        return lhs.contig == rhs.contig ? lhs.ploidy < rhs.ploidy : lhs.contig < rhs.contig;
    }
};

struct ContigPloidyEqual
{
    bool operator()(const ContigPloidy& lhs, const ContigPloidy& rhs) const noexcept
    {
        return lhs.sample == rhs.sample && lhs.contig == rhs.contig && lhs.ploidy == rhs.ploidy;
    }
};

struct ContigPloidyAmbiguous
{
    bool operator()(const ContigPloidy& lhs, const ContigPloidy& rhs) const noexcept
    {
        if (lhs.sample && rhs.sample) {
            return *lhs.sample == *rhs.sample && lhs.contig == rhs.contig;
        } else if (!(lhs.sample || rhs.sample)) {
            return lhs.contig == rhs.contig;
        }
        return false;
    }
};

class AmbiguousPloidy : public UserError
{
    std::string do_where() const override
    {
        return "make_caller_factory";
    }
    
    std::string do_why() const override
    {
        std::ostringstream ss {};
        ss << "The are contigs with ambiguous ploidy: ";
        for (auto it = std::cbegin(ploidies_), end = std::cend(ploidies_); it != end;) {
            it = std::adjacent_find(it, std::cend(ploidies_), ContigPloidyAmbiguous {});
            if (it != std::cend(ploidies_)) {
                const auto it2 = std::find_if(std::next(it), std::cend(ploidies_),
                                              [=] (const auto& cp) {
                                                  return ContigPloidyAmbiguous{}(*it, cp);
                                              });
                std::ostringstream ss {};
                std::copy(it, it2, std::ostream_iterator<ContigPloidy> {ss, " "});
                it = it2;
            }
        }
        return ss.str();
    }
    
    std::string do_help() const override
    {
        return "Ensure ploidies are specified only once per sample or per sample contig";
    }
    
    std::vector<ContigPloidy> ploidies_;

public:
    AmbiguousPloidy(std::vector<ContigPloidy> ploidies) : ploidies_ {ploidies} {}
};

void remove_duplicate_ploidies(std::vector<ContigPloidy>& contig_ploidies)
{
    std::sort(std::begin(contig_ploidies), std::end(contig_ploidies), ContigPloidyLess {});
    auto itr = std::unique(std::begin(contig_ploidies), std::end(contig_ploidies), ContigPloidyEqual {});
    contig_ploidies.erase(itr, std::end(contig_ploidies));
}

bool has_ambiguous_ploidies(const std::vector<ContigPloidy>& contig_ploidies)
{
    return std::adjacent_find(std::cbegin(contig_ploidies), std::cend(contig_ploidies),
                              ContigPloidyAmbiguous {}) != std::cend(contig_ploidies);
}

class MissingPloidyFile : public MissingFileError
{
    std::string do_where() const override
    {
        return "get_ploidy_map";
    }
public:
    MissingPloidyFile(fs::path p) : MissingFileError {std::move(p), "ploidy"} {};
};

PloidyMap get_ploidy_map(const OptionMap& options)
{
    std::vector<ContigPloidy> flat_plodies {};
    if (is_set("contig-ploidies-file", options)) {
        const fs::path input_path {options.at("contig-ploidies-file").as<std::string>()};
        const auto resolved_path = resolve_path(input_path, options);
        if (!fs::exists(resolved_path)) {
            throw MissingPloidyFile {input_path};
        }
        std::ifstream file {resolved_path.string()};
        std::transform(std::istream_iterator<Line>(file), std::istream_iterator<Line>(),
                       std::back_inserter(flat_plodies), [] (const Line& line) {
            std::istringstream ss {line.line_data};
            ContigPloidy result {};
            ss >> result;
            return result;
        });
    }
    if (is_set("contig-ploidies", options)) {
        utils::append(options.at("contig-ploidies").as<std::vector<ContigPloidy>>(), flat_plodies);
    }
    remove_duplicate_ploidies(flat_plodies);
    if (has_ambiguous_ploidies(flat_plodies)) {
        throw AmbiguousPloidy {flat_plodies};
    }
    PloidyMap result {as_unsigned("organism-ploidy", options)};
    for (const auto& p : flat_plodies) {
        if (p.sample) {
            result.set(*p.sample, p.contig, p.ploidy);
        } else {
            result.set(p.contig, p.ploidy);
        }
    }
    return result;
}

bool call_sites_only(const OptionMap& options)
{
    return options.at("sites-only").as<bool>();
}

auto get_extension_policy(const OptionMap& options)
{
    using ExtensionPolicy = HaplotypeGenerator::Builder::Policies::Extension;
    switch (options.at("extension-level").as<ExtensionLevel>()) {
        case ExtensionLevel::conservative: return ExtensionPolicy::conservative;
        case ExtensionLevel::normal: return ExtensionPolicy::normal;
        case ExtensionLevel::optimistic: return ExtensionPolicy::optimistic;
        case ExtensionLevel::aggressive: return ExtensionPolicy::aggressive;
        default: return ExtensionPolicy::normal; // to stop GCC warning
    }
}

auto get_lagging_policy(const OptionMap& options)
{
    using LaggingPolicy = HaplotypeGenerator::Builder::Policies::Lagging;
    if (is_fast_mode(options)) return LaggingPolicy::none;
    switch (options.at("phasing-level").as<PhasingLevel>()) {
        case PhasingLevel::conservative: return LaggingPolicy::conservative;
        case PhasingLevel::moderate: return LaggingPolicy::moderate;
        case PhasingLevel::normal: return LaggingPolicy::normal;
        case PhasingLevel::aggressive: return LaggingPolicy::aggressive;
        default: return LaggingPolicy::none;
    }
}

auto get_max_haplotypes(const OptionMap& options)
{
    if (is_fast_mode(options)) {
        return 50u;
    } else {
        return as_unsigned("max-haplotypes", options);
    }
}

auto get_max_expected_log_allele_count_per_base(const OptionMap& options)
{
    const auto snp_heterozygosity = options.at("snp-heterozygosity").as<float>();
    const auto indel_heterozygosity = options.at("indel-heterozygosity").as<float>();
    const auto heterozygosity = snp_heterozygosity + indel_heterozygosity;
    const auto snp_heterozygosity_stdev = options.at("snp-heterozygosity-stdev").as<float>();
    const auto max_log_allele_count_per_base = heterozygosity + 8 * snp_heterozygosity_stdev;
    return max_log_allele_count_per_base;
}

auto get_max_indicator_join_distance() noexcept
{
    return HaplotypeLikelihoodModel{}.pad_requirement();
}

auto get_min_flank_pad() noexcept
{
    return 2 * (2 * HaplotypeLikelihoodModel{}.pad_requirement() - 1);
}

auto make_haplotype_generator_builder(const OptionMap& options)
{
    const auto lagging_policy    = get_lagging_policy(options);
    const auto max_haplotypes    = get_max_haplotypes(options);
    const auto holdout_limit     = as_unsigned("haplotype-holdout-threshold", options);
    const auto overflow_limit    = as_unsigned("haplotype-overflow", options);
    const auto max_holdout_depth = as_unsigned("max-holdout-depth", options);
    return HaplotypeGenerator::Builder().set_extension_policy(get_extension_policy(options))
    .set_target_limit(max_haplotypes).set_holdout_limit(holdout_limit).set_overflow_limit(overflow_limit)
    .set_lagging_policy(lagging_policy).set_max_holdout_depth(max_holdout_depth)
    .set_max_indicator_join_distance(get_max_indicator_join_distance())
    .set_max_expected_log_allele_count_per_base(get_max_expected_log_allele_count_per_base(options))
    .set_min_flank_pad(get_min_flank_pad());
}

boost::optional<Pedigree> get_pedigree(const OptionMap& options)
{
	if (is_set("pedigree", options)) {
		const auto ped_file = resolve_path(options.at("pedigree").as<fs::path>(), options);
		return io::read_pedigree(ped_file);
	} else {
		return boost::none;
	}
}

class BadTrioSampleSet : public UserError
{
    std::string do_where() const override
    {
        return "make_trio";
    }
    
    std::string do_why() const override
    {
        std::ostringstream ss {};
        ss << "Trio calling requires exactly 3 samples but "
           << num_samples_
           << " where provided";
        return ss.str();
    }
    
    std::string do_help() const override
    {
        return "Ensure only three samples are present; if the read files contain more than"
                " this then explicitly constrain the sample set using the command line option"
                " '--samples'";
    }
    
    std::size_t num_samples_;
    
public:
    BadTrioSampleSet(std::size_t num_samples) : num_samples_ {num_samples} {}
};

class BadTrio : public UserError
{
    std::string do_where() const override
    {
        return "make_trio";
    }
    
    std::string do_why() const override
    {
        return "The given maternal and paternal samples are the same";
    }
    
    std::string do_help() const override
    {
        return "Ensure the sample names given in the command line options"
               " '--maternal-sample' and '--paternal-sample' differ and"
                " refer to valid samples";
    }
};

class BadTrioSamples : public UserError
{
    std::string do_where() const override
    {
        return "make_trio";
    }
    
    std::string do_why() const override
    {
        std::ostringstream ss {};
        if (mother_ && father_) {
            ss << "Neither of the parent sample names given command line options"
                  " '--maternal-sample' (" << *mother_ << ") and '--paternal-sample' ("
               << *father_ << ") appear in the read sample set";
        } else if (mother_) {
            ss << "The maternal sample name given in the command line option"
                    " '--maternal-sample' (" << *mother_ << ") does not appear in the"
                    " read sample set";
        } else {
            assert(father_);
            ss << "The paternal sample name given in the command line option"
            " '--paternal-sample' (" << *father_  << ") does not appear in the"
            " read sample set";
        }
        return ss.str();
    }
    
    std::string do_help() const override
    {
        return "Ensure the sample names given in the command line options"
        " '--maternal-sample' and '--paternal-sample' refer to valid samples";
    }
    
    boost::optional<SampleName> mother_, father_;
    
public:
    BadTrioSamples(boost::optional<SampleName> mother, boost::optional<SampleName> father)
    : mother_ {std::move(mother)}
    , father_ {std::move(father)}
    {}
};

auto get_caller_type(const OptionMap& options, const std::vector<SampleName>& samples,
	 				 const boost::optional<Pedigree>& pedigree)
{
    // TODO: could think about getting rid of the 'caller' option and just
    // deduce the caller type directly from the options.
    // Will need to report an error if conflicting caller options are given anyway.
    auto result = options.at("caller").as<std::string>();
    if (result == "population" && samples.size() == 1) {
        result = "individual";
    }
    if (is_set("maternal-sample", options) || is_set("paternal-sample", options)
		|| (pedigree && is_trio(samples, *pedigree))) {
        result = "trio";
    }
    if (is_set("normal-sample", options)) {
        result = "cancer";
    }
    return result;
}

auto get_child_from_trio(std::vector<SampleName> trio, const Pedigree& pedigree)
{
	if (is_parent_of(trio[0], trio[1], pedigree)) return trio[1];
	return is_parent_of(trio[1], trio[0], pedigree) ? trio[0] : trio[2];
}

Trio make_trio(std::vector<SampleName> samples, const Pedigree& pedigree)
{
	return *make_trio(get_child_from_trio(samples, pedigree), pedigree);
}

Trio make_trio(std::vector<SampleName> samples, const OptionMap& options,
			   const boost::optional<Pedigree>& pedigree)
{
	if (pedigree && is_trio(samples, *pedigree)) {
		return make_trio(samples, *pedigree);
	}
    if (samples.size() != 3) {
        throw BadTrioSampleSet {samples.size()};
    }
    auto mother = options.at("maternal-sample").as<SampleName>();
    auto father = options.at("paternal-sample").as<SampleName>();
    if (mother == father) {
        throw BadTrio {};
    }
    std::array<SampleName, 2> parents {mother, father};
    std::vector<SampleName> children {};
    std::sort(std::begin(samples), std::end(samples));
    std::sort(std::begin(parents), std::end(parents));
    assert(std::unique(std::begin(samples), std::end(samples)) == std::end(samples));
    std::set_difference(std::cbegin(samples), std::cend(samples),
                        std::cbegin(parents), std::cend(parents),
                        std::back_inserter(children));
    if (children.size() != 1) {
        boost::optional<SampleName> bad_mother, bad_father;
        if (!std::binary_search(std::cbegin(samples), std::cend(samples), mother)) {
            bad_mother = std::move(mother);
        }
        if (!std::binary_search(std::cbegin(samples), std::cend(samples), father)) {
            bad_father = std::move(father);
        }
        throw BadTrioSamples {std::move(bad_mother), std::move(bad_father)};
    }
    return Trio {
        Trio::Mother {std::move(mother)},
        Trio::Father {std::move(father)},
        Trio::Child  {std::move(children.front())}
    };
}

class UnimplementedCaller : public ProgramError
{
    std::string do_where() const override
    {
        return "get_caller_type";
    }
    
    std::string do_why() const override
    {
        return "The " + caller_ + " caller is not yet implemented. Sorry!";
    }
    
    std::string do_help() const override
    {
        return "please wait for updates";
    }
    
    std::string caller_;

public:
    UnimplementedCaller(std::string caller) : caller_ {caller} {}
};

bool allow_flank_scoring(const OptionMap& options)
{
    return options.at("inactive-flank-scoring").as<bool>() && !is_very_fast_mode(options);
}

bool allow_model_filtering(const OptionMap& options)
{
    return options.count("model-filtering") == 1 && options.at("model-filtering").as<bool>();
}

CallerFactory make_caller_factory(const ReferenceGenome& reference, ReadPipe& read_pipe,
                                  const InputRegionMap& regions, const OptionMap& options)
{
    CallerBuilder vc_builder {reference, read_pipe,
                              make_variant_generator_builder(options),
                              make_haplotype_generator_builder(options)};
	const auto pedigree = get_pedigree(options);
    const auto caller = get_caller_type(options, read_pipe.samples(), pedigree);
    vc_builder.set_caller(caller);
<<<<<<< HEAD
    
    if (is_set("refcall", options)) {
=======
    if (options.count("refcall") == 1) {
>>>>>>> 37a7d8b7
        const auto refcall_type = options.at("refcall").as<RefCallType>();
        if (refcall_type == RefCallType::positional) {
            vc_builder.set_refcall_type(CallerBuilder::RefCallType::positional);
        } else {
            vc_builder.set_refcall_type(CallerBuilder::RefCallType::blocked);
        }
        auto min_refcall_posterior = options.at("min-refcall-posterior").as<Phred<double>>();
        vc_builder.set_min_refcall_posterior(min_refcall_posterior);
    } else {
        vc_builder.set_refcall_type(CallerBuilder::RefCallType::none);
    }
    auto min_variant_posterior = options.at("min-variant-posterior").as<Phred<double>>();
<<<<<<< HEAD
    
    if (is_set("regenotype", options)) {
=======
    if (options.count("regenotype") == 1) {
>>>>>>> 37a7d8b7
        if (caller == "cancer") {
            vc_builder.set_min_variant_posterior(min_variant_posterior);
        } else {
            vc_builder.set_min_variant_posterior(Phred<double> {1});
        }
    } else {
        vc_builder.set_min_variant_posterior(min_variant_posterior);
    }
    vc_builder.set_ploidies(get_ploidy_map(options));
    vc_builder.set_max_haplotypes(get_max_haplotypes(options));
    vc_builder.set_haplotype_extension_threshold(options.at("haplotype-extension-threshold").as<Phred<double>>());
    auto min_phase_score = options.at("min-phase-score").as<Phred<double>>();
    vc_builder.set_min_phase_score(min_phase_score);
    if (!options.at("use-uniform-genotype-priors").as<bool>()) {
        vc_builder.set_snp_heterozygosity(options.at("snp-heterozygosity").as<float>());
        vc_builder.set_indel_heterozygosity(options.at("indel-heterozygosity").as<float>());
    }
    if (caller == "cancer") {
        if (is_set("normal-sample", options)) {
            vc_builder.set_normal_sample(options.at("normal-sample").as<std::string>());
        }
        vc_builder.set_somatic_mutation_rate(options.at("somatic-mutation-rate").as<float>());
        vc_builder.set_min_expected_somatic_frequency(options.at("min-expected-somatic-frequency").as<float>());
        vc_builder.set_credible_mass(options.at("credible-mass").as<float>());
        vc_builder.set_min_credible_somatic_frequency(options.at("min-credible-somatic-frequency").as<float>());
        auto min_somatic_posterior = options.at("min-somatic-posterior").as<Phred<double>>();
        vc_builder.set_min_somatic_posterior(min_somatic_posterior);
    } else if (caller == "trio") {
        vc_builder.set_trio(make_trio(read_pipe.samples(), options, pedigree));
        vc_builder.set_snv_denovo_mutation_rate(options.at("snv-denovo-mutation-rate").as<float>());
        vc_builder.set_indel_denovo_mutation_rate(options.at("indel-denovo-mutation-rate").as<float>());
        vc_builder.set_min_denovo_posterior(options.at("min-denovo-posterior").as<Phred<double>>());
    }
<<<<<<< HEAD
    
    if (is_set("model-filtering", options)) {
        vc_builder.set_model_filtering(options.at("model-filtering").as<bool>());
    } else {
        vc_builder.set_model_filtering(caller == "cancer");
    }
    
    if (call_sites_only(options)) {
        vc_builder.set_sites_only();
    }
    vc_builder.set_flank_scoring(allow_flank_scoring(options));
    vc_builder.set_model_mapping_quality(options.at("model-mapping-quality").as<bool>());
    vc_builder.set_max_joint_genotypes(as_unsigned("max-joint-genotypes", options));
    
    if (is_set("sequence-error-model", options)) {
=======
    vc_builder.set_model_filtering(allow_model_filtering(options));
    if (call_sites_only(options)) vc_builder.set_sites_only();
    vc_builder.set_flank_scoring(allow_flank_scoring(options));
    vc_builder.set_model_mapping_quality(options.at("model-mapping-quality").as<bool>());
    if (caller == "cancer") {
        vc_builder.set_max_joint_genotypes(as_unsigned("max-cancer-genotypes", options));
    } else {
        vc_builder.set_max_joint_genotypes(as_unsigned("max-joint-genotypes", options));
    }
    if (options.count("sequence-error-model") == 1) {
>>>>>>> 37a7d8b7
        vc_builder.set_sequencer(options.at("sequence-error-model").as<std::string>());
    }
    return CallerFactory {std::move(vc_builder)};
}

boost::optional<fs::path> get_output_path(const OptionMap& options)
{
    if (is_set("output", options)) {
        return resolve_path(options.at("output").as<fs::path>(), options);
    }
    return boost::none;
}

VcfWriter make_output_vcf_writer(const OptionMap& options)
{
    auto output = get_output_path(options);
    return output ? VcfWriter {std::move(*output)} : VcfWriter {};
}

boost::optional<fs::path> create_temp_file_directory(const OptionMap& options)
{
    const auto working_directory = get_working_directory(options);
    auto result = working_directory;
    const fs::path temp_dir_base_name {"octopus-temp"};
    result /= temp_dir_base_name;
    constexpr unsigned temp_dir_name_count_limit {10000};
    unsigned temp_dir_counter {2};
    
    logging::WarningLogger log {};
    
    while (fs::exists(result) && temp_dir_counter <= temp_dir_name_count_limit) {
        if (fs::is_empty(result)) {
            stream(log) << "Found empty temporary directory " << result
            << ", it may need to be deleted manually";
        }
        result = working_directory;
        result /= temp_dir_base_name.string() + "-" + std::to_string(temp_dir_counter);
        ++temp_dir_counter;
    }
    
    if (temp_dir_counter > temp_dir_name_count_limit) {
        log << "There are many temporary directories in working directory indicating an error"
        " - new directory request blocked";
        return boost::none;
    }
    
    if (!fs::create_directory(result)) {
        stream(log) << "Failed to create temporary directory " << result << " - check permissions";
        return boost::none;
    }
    
    return result;
}

bool legacy_vcf_requested(const OptionMap& options)
{
    return options.at("legacy").as<bool>();
}
} // namespace options
} // namespace octopus<|MERGE_RESOLUTION|>--- conflicted
+++ resolved
@@ -1365,12 +1365,8 @@
 	const auto pedigree = get_pedigree(options);
     const auto caller = get_caller_type(options, read_pipe.samples(), pedigree);
     vc_builder.set_caller(caller);
-<<<<<<< HEAD
     
     if (is_set("refcall", options)) {
-=======
-    if (options.count("refcall") == 1) {
->>>>>>> 37a7d8b7
         const auto refcall_type = options.at("refcall").as<RefCallType>();
         if (refcall_type == RefCallType::positional) {
             vc_builder.set_refcall_type(CallerBuilder::RefCallType::positional);
@@ -1383,12 +1379,8 @@
         vc_builder.set_refcall_type(CallerBuilder::RefCallType::none);
     }
     auto min_variant_posterior = options.at("min-variant-posterior").as<Phred<double>>();
-<<<<<<< HEAD
     
     if (is_set("regenotype", options)) {
-=======
-    if (options.count("regenotype") == 1) {
->>>>>>> 37a7d8b7
         if (caller == "cancer") {
             vc_builder.set_min_variant_posterior(min_variant_posterior);
         } else {
@@ -1422,23 +1414,6 @@
         vc_builder.set_indel_denovo_mutation_rate(options.at("indel-denovo-mutation-rate").as<float>());
         vc_builder.set_min_denovo_posterior(options.at("min-denovo-posterior").as<Phred<double>>());
     }
-<<<<<<< HEAD
-    
-    if (is_set("model-filtering", options)) {
-        vc_builder.set_model_filtering(options.at("model-filtering").as<bool>());
-    } else {
-        vc_builder.set_model_filtering(caller == "cancer");
-    }
-    
-    if (call_sites_only(options)) {
-        vc_builder.set_sites_only();
-    }
-    vc_builder.set_flank_scoring(allow_flank_scoring(options));
-    vc_builder.set_model_mapping_quality(options.at("model-mapping-quality").as<bool>());
-    vc_builder.set_max_joint_genotypes(as_unsigned("max-joint-genotypes", options));
-    
-    if (is_set("sequence-error-model", options)) {
-=======
     vc_builder.set_model_filtering(allow_model_filtering(options));
     if (call_sites_only(options)) vc_builder.set_sites_only();
     vc_builder.set_flank_scoring(allow_flank_scoring(options));
@@ -1448,8 +1423,7 @@
     } else {
         vc_builder.set_max_joint_genotypes(as_unsigned("max-joint-genotypes", options));
     }
-    if (options.count("sequence-error-model") == 1) {
->>>>>>> 37a7d8b7
+    if (is_set("sequence-error-model", options)) {
         vc_builder.set_sequencer(options.at("sequence-error-model").as<std::string>());
     }
     return CallerFactory {std::move(vc_builder)};
