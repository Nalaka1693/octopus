// Copyright (c) 2015-2018 Daniel Cooke
// Use of this source code is governed by the MIT license that can be found in the LICENSE file.

#include "option_parser.hpp"

#include <vector>
#include <array>
#include <regex>
#include <iostream>
#include <stdexcept>
#include <sstream>
#include <fstream>

#include <boost/filesystem/path.hpp>
#include <boost/filesystem/operations.hpp>

#include "utils/path_utils.hpp"
#include "utils/memory_footprint.hpp"
#include "utils/string_utils.hpp"
#include "basics/phred.hpp"
#include "exceptions/user_error.hpp"
#include "config.hpp"

namespace po = boost::program_options;
namespace fs = boost::filesystem;

namespace octopus { namespace options {

fs::path resolve_path(const fs::path& path, const OptionMap& options);
void parse_config_file(const fs::path& config_file, OptionMap& vm, const po::options_description& options);

// boost::option cannot handle option dependencies so we must do our own checks
void conflicting_options(const OptionMap& vm, const std::string& opt1, const std::string& opt2);
void option_dependency(const OptionMap& vm, const std::string& for_what, const std::string& required_option);
void check_positive(const std::string& option, const OptionMap& vm);
void check_reads_present(const OptionMap& vm);
void check_region_files_consistent(const OptionMap& vm);
void check_trio_consistent(const OptionMap& vm);
void validate_caller(const OptionMap& vm);
void validate(const OptionMap& vm);

po::parsed_options run(po::command_line_parser& parser);


OptionMap parse_options(const int argc, const char** argv)
{
    po::options_description general("General");
    general.add_options()
    ("help,h", "Produce help message")
    
    ("version", "Output the version number")
    
    ("config",
     po::value<fs::path>(),
     "A config file, used to populate command line options")
    
    ("debug",
     po::value<fs::path>()->implicit_value("octopus_debug.log"),
     "Writes verbose debug information to debug.log in the working directory")
    
    ("trace",
     po::value<fs::path>()->implicit_value("octopus_trace.log"),
     "Writes very verbose debug information to trace.log in the working directory")
    
    ("fast",
     po::bool_switch()->default_value(false),
     "Turns off some features to improve runtime, at the cost of decreased calling accuracy."
     " Equivalent to '-a off -l minimal -x 50`")
    
    ("very-fast",
     po::bool_switch()->default_value(false),
     "The same as fast but also disables inactive flank scoring")
    ;
    
    po::options_description backend("Backend");
    backend.add_options()
    ("working-directory,w",
     po::value<fs::path>(),
     "Sets the working directory")
    
    ("threads",
     po::value<int>()->implicit_value(0),
     "Maximum number of threads to be used, enabling this option with no argument lets the application"
     " decide the number of threads ands enables specific algorithm parallelisation")
    
    ("max-reference-cache-footprint,X",
     po::value<MemoryFootprint>()->default_value(*parse_footprint("500MB"), "500MB"),
     "Maximum memory footprint for cached reference sequence")
    
    ("target-read-buffer-footprint,B",
     po::value<MemoryFootprint>()->default_value(*parse_footprint("6GB"), "6GB"),
     "None binding request to limit the memory footprint of buffered read data")
    
    ("max-open-read-files",
     po::value<int>()->default_value(250),
     "Limits the number of read files that can be open simultaneously")
    ;
    
    po::options_description input("I/O");
    input.add_options()
    ("reference,R",
     po::value<std::string>()->required(),
     "FASTA format reference genome file to be analysed. Target regions"
     " will be extracted from the reference index if not provded explicitly")
    
    ("reads,I",
     po::value<std::vector<fs::path>>()->multitoken(),
     "Space-separated list of BAM/CRAM files to be analysed."
     " May be specified multiple times")
    
    ("reads-file,i",
     po::value<std::vector<fs::path>>()->multitoken(),
     "Files containing lists of BAM/CRAM files, one per line, to be analysed")
    
    ("one-based-indexing",
     po::bool_switch()->default_value(false),
     "Notifies that input regions are given using one based indexing rather than zero based")
    
    ("regions,T",
     po::value<std::vector<std::string>>()->multitoken(),
     "Space-separated list of regions (chrom:begin-end) to be analysed."
     " May be specified multiple times")
    
    ("regions-file,t",
     po::value<fs::path>(),
     "File containing a list of regions (chrom:begin-end), one per line, to be analysed")
    
    ("skip-regions,K",
     po::value<std::vector<std::string>>()->multitoken(),
     "Space-separated list of regions (chrom:begin-end) to skip"
     " May be specified multiple times")
    
    ("skip-regions-file,k",
     po::value<fs::path>(),
     "File of regions (chrom:begin-end), one per line, to skip")
    
    ("samples,S",
     po::value<std::vector<std::string>>()->multitoken(),
     "Space-separated list of sample names to analyse")
    
    ("samples-file,s",
     po::value<fs::path>(),
     "File of sample names to analyse, one per line, which must be a subset of the samples"
     " that appear in the read files")
    
    ("ignore-unmapped-contigs",
     po::bool_switch()->default_value(false),
     "Ignore any contigs that are not present in the read files")
    
    ("pedigree",
     po::value<fs::path>(),
     "PED file containing sample pedigree")
    
    ("output,o",
     po::value<fs::path>(),
     "File to where output is written. If unspecified, calls are written to stdout")
    
    ("contig-output-order",
     po::value<ContigOutputOrder>()->default_value(ContigOutputOrder::asInReferenceIndex),
     "The order contigs should be written to the output")
    
    ("sites-only",
     po::bool_switch()->default_value(false),
     "Only reports call sites (i.e. without sample genotype information)")
    
    ("legacy",
     po::bool_switch()->default_value(false),
     "Outputs a legacy version of the final callset in addition to the native version")
    
    ("regenotype",
     po::value<fs::path>(),
     "VCF file specifying calls to regenotype, only sites in this files will appear in the"
     " final output")
    
    ("bamout",
     po::value<fs::path>(),
     "Output a realigned BAM file")
    ;
    
    po::options_description transforms("Read transformations");
    transforms.add_options()
    ("read-transforms",
     po::value<bool>()->default_value(true),
     "Enable all read transformations")
    
    ("mask-low-quality-tails",
     po::value<int>()->implicit_value(3),
     "Masks read tail bases with base quality less than this")
    
    ("soft-clip-masking",
     po::value<bool>()->default_value(true),
     "Turn on or off soft clip base recalibration")
    
    ("soft-clip-mask-threshold",
     po::value<int>()->implicit_value(3),
     "Only soft clipped bases with quality less than this will be recalibrated, rather than all bases")
    
    ("mask-soft-clipped-boundary-bases",
     po::value<int>()->default_value(2),
     "Masks this number of adjacent non soft clipped bases when soft clipped bases are present")
    
    ("adapter-masking",
     po::value<bool>()->default_value(true),
     "Enable adapter detection and masking")
    
    ("overlap-masking",
     po::value<bool>()->default_value(true),
     "Enable read segment overlap masking")
    ;
    
    po::options_description filters("Read filtering");
    filters.add_options()
    ("read-filtering",
     po::value<bool>()->default_value(true),
     "Enable all read filters")
    
    ("consider-unmapped-reads",
     po::bool_switch()->default_value(false),
     "Allows reads marked as unmapped to be used for calling")
    
    ("min-mapping-quality",
     po::value<int>()->default_value(20),
     "Minimum read mapping quality required to consider a read for calling")
    
    ("good-base-quality",
     po::value<int>()->default_value(20),
     "Base quality threshold used by min-good-bases and min-good-base-fraction filters")
    
    ("min-good-base-fraction",
     po::value<double>()->implicit_value(0.5),
     "Base quality threshold used by min-good-bases filter")
    
    ("min-good-bases",
     po::value<int>()->default_value(20),
     "Minimum number of bases with quality min-base-quality before read is considered")
    
    ("allow-qc-fails",
     po::bool_switch()->default_value(false),
     "Filters reads marked as QC failed")
    
    ("min-read-length",
     po::value<int>(),
     "Filters reads shorter than this")
    
    ("max-read-length",
     po::value<int>(),
     "Filter reads longer than this")
    
    ("allow-marked-duplicates",
     po::bool_switch()->default_value(false),
     "Allows reads marked as duplicate in alignment record")
    
    ("allow-octopus-duplicates",
     po::bool_switch()->default_value(false),
     "Allows reads considered duplicates by octopus")
    
    ("allow-secondary-alignments",
     po::bool_switch()->default_value(false),
     "Allows reads marked as secondary alignments")
    
    ("allow-supplementary-alignments",
     po::bool_switch()->default_value(false),
     "Allows reads marked as supplementary alignments")
    
    ("consider-reads-with-unmapped-segments",
     po::bool_switch()->default_value(false),
     "Allows reads with unmapped template segmenets to be used for calling")
    
    ("consider-reads-with-distant-segments",
     po::bool_switch()->default_value(false),
     "Allows reads with template segmenets that are on different contigs")
    
    ("no-adapter-contaminated-reads",
     po::bool_switch()->default_value(false),
     "Filter reads with possible adapter contamination")
    
    ("disable-downsampling",
     po::bool_switch()->default_value(false),
     "Disables downsampling")
    
    ("downsample-above",
     po::value<int>()->default_value(1000),
     "Downsample reads in regions where coverage is over this")
    
    ("downsample-target",
     po::value<int>()->default_value(500),
     "The target coverage for the downsampler")
    ;
    
    po::options_description variant_generation("Candidate variant generation");
    variant_generation.add_options()
    ("raw-cigar-candidate-generator,g",
     po::value<bool>()->default_value(true),
     "Enable candidate generation from raw read alignments (CIGAR strings)")
    
    ("assembly-candidate-generator,a",
     po::value<bool>()->default_value(true),
     "Enable candidate generation using local re-assembly")
    
    ("source-candidates,c",
     po::value<std::vector<fs::path>>()->multitoken(),
     "Variant file paths containing known variants. These variants will automatically become candidates")
    
    ("source-candidates-file",
     po::value<std::vector<fs::path>>()->multitoken(),
     "Files containing lists of source candidate variant files")
    
    ("min-source-quality",
     po::value<Phred<double>>()->implicit_value(Phred<double> {2.0}),
     "Only variants with quality above this value are considered for candidate generation")

    ("extract-filtered-source-candidates",
     po::value<bool>()->default_value(false),
     "Extract variants from source VCF records that have been filtered")
    
    ("min-base-quality",
     po::value<int>()->default_value(20),
     "Only bases with quality above this value are considered for candidate generation")
    
    ("min-supporting-reads",
     po::value<int>()->implicit_value(2),
     "Minimum number of reads that must support a variant if it is to be considered a candidate."
     " By default octopus will automatically determine this value")
    
    ("max-variant-size",
     po::value<int>()->default_value(2000),
     "Maximum candidate variant size to consider (in region space)")
    
    ("kmer-sizes",
     po::value<std::vector<int>>()->multitoken()
     ->default_value(std::vector<int> {10, 15, 20}, "10 15 20")->composing(),
     "Kmer sizes to use for local assembly")
    
    ("num-fallback-kmers",
     po::value<int>()->default_value(10),
     "How many local assembly fallback kmer sizes to use if the default sizes fail")
    
    ("fallback-kmer-gap",
     po::value<int>()->default_value(10),
     "The gap size used to generate local assembly fallback kmers")
    
    ("max-region-to-assemble",
     po::value<int>()->default_value(400),
     "The maximum region size that can be used for local assembly")
    
    ("max-assemble-region-overlap",
     po::value<int>()->default_value(200),
     "The maximum number of bases allowed to overlap assembly regions")
    
    ("assemble-all",
     po::bool_switch()->default_value(false),
     "Forces all regions to be assembled")
    
    ("assembler-mask-base-quality",
     po::value<int>()->default_value(10),
     "Aligned bases with quality less than this will be converted to reference before"
     " being inserted into the De Bruijn graph")
    
    ("min-kmer-prune",
     po::value<int>()->default_value(2),
     "Minimum number of read observations to keep a kmer in the assembly graph before bubble extraction")
    
    ("max-bubbles",
     po::value<int>()->default_value(30),
     "Maximum number of bubbles to extract from the assembly graph")
    
    ("min-bubble-score",
     po::value<double>()->default_value(2.0),
     "Minimum bubble score that will be extracted from the assembly graph")
    ;
    
    po::options_description haplotype_generation("Haplotype generation");
    haplotype_generation.add_options()
    ("max-haplotypes,x",
     po::value<int>()->default_value(200),
     "Maximum number of candidate haplotypes the caller may consider. If a region contains"
     " more candidate haplotypes than this then filtering is applied")
    
    ("haplotype-holdout-threshold",
     po::value<int>()->default_value(2500),
     "Forces the haplotype generator to temporarily hold out some alleles if the number"
     " of haplotypes in a region exceeds this threshold")
    
    ("haplotype-overflow",
     po::value<int>()->default_value(200000),
     "Regions with more haplotypes than this will be skipped")
    
    ("max-holdout-depth",
     po::value<int>()->default_value(20),
     "Maximum number of holdout attempts the haplotype generator can make before the region"
     " is skipped")
    
    ("extension-level",
     po::value<ExtensionLevel>()->default_value(ExtensionLevel::normal),
     "Level of haplotype extension. Possible values are: conservative, normal, optimistic, aggressive")
<<<<<<< HEAD

    ("haplotype-extension-threshold,e",
     po::value<Phred<double>>()->default_value(Phred<double> {100.0}, "100"),
     "Haplotypes with posterior probability less than this can be filtered before extension")
=======
    
    ("dedup-haplotypes-with-prior-model",
     po::bool_switch()->default_value(false),
     "Deduplicate haplotypes with callers prior model")
>>>>>>> 463bb010
    ;
    
    po::options_description caller("Calling (general)");
    caller.add_options()
    ("caller,C",
     po::value<std::string>()->default_value("population"),
     "Which of the octopus callers to use")
    
    ("organism-ploidy,P",
     po::value<int>()->default_value(2),
     "All contigs with unspecified ploidies are assumed the organism ploidy")
    
    ("contig-ploidies,p",
     po::value<std::vector<ContigPloidy>>()->multitoken()
     ->default_value(std::vector<ContigPloidy> {
        {boost::none, "Y", 1}, {boost::none, "MT", 1}}, "Y=1 MT=1")
     ->composing(),
     "Space-separated list of contig (contig=ploidy) or sample contig"
     " (sample:contig=ploidy) ploidies")
    
    ("contig-ploidies-file",
     po::value<fs::path>(),
     "File containing a list of contig (contig=ploidy) or sample contig"
     " (sample:contig=ploidy) ploidies, one per line")
    
    ("min-variant-posterior",
     po::value<Phred<double>>()->default_value(Phred<double> {2.0}),
     "Report variant alleles with posterior probability (phred scale) greater than this")
    
    ("refcall",
     po::value<RefCallType>()->implicit_value(RefCallType::blocked),
     "Caller will report reference confidence calls for each position (positional),"
     " or in automatically sized blocks (blocked)")
    
    ("min-refcall-posterior",
     po::value<Phred<double>>()->default_value(Phred<double> {2.0}),
     "Report reference alleles with posterior probability (phred scale) greater than this")
    
    ("snp-heterozygosity,z",
     po::value<float>()->default_value(0.001, "0.001"),
     "Germline SNP heterozygosity for the given samples")
    
    ("snp-heterozygosity-stdev",
     po::value<float>()->default_value(0.01, "0.01"),
     "Standard deviation of the germline SNP heterozygosity used for the given samples")
    
    ("indel-heterozygosity,y",
     po::value<float>()->default_value(0.0001, "0.0001"),
     "Germline indel heterozygosity for the given samples")
    
    ("use-uniform-genotype-priors",
    po::bool_switch()->default_value(false),
    "Use a uniform prior model when calculating genotype posteriors")
    
    ("max-joint-genotypes",
     po::value<int>()->default_value(1000000),
     "The maximum number of joint genotype vectors to consider when computing joint"
     " genotype posterior probabilities")
    
    ("model-posterior",
     po::value<bool>(),
     "Calculate model posteriors for every call")
    
    ("inactive-flank-scoring",
     po::value<bool>()->default_value(true),
     "Disables additional calculation to adjust alignment score when there are inactive"
     " candidates in haplotype flanking regions")
    
    ("model-mapping-quality",
     po::value<bool>()->default_value(true),
     "Include the read mapping quality in the haplotype likelihood calculation")
    
    ("sequence-error-model",
     po::value<std::string>()->default_value("HiSeq"),
     "The sequencer error model to use (HiSeq or xTen)")
    ;
    
    po::options_description cancer("Calling (cancer)");
    cancer.add_options()
    ("normal-sample,N",
     po::value<std::string>(),
     "Normal sample - all other samples are considered tumour")
    
    ("somatic-snv-mutation-rate",
     po::value<float>()->default_value(1e-04, "0.0001"),
     "Expected SNV somatic mutation rate, per megabase pair, for this sample")
    
    ("somatic-indel-mutation-rate",
     po::value<float>()->default_value(1e-05, "0.00001"),
     "Expected INDEL somatic mutation rate, per megabase pair, for this sample")
    
    ("min-expected-somatic-frequency",
     po::value<float>()->default_value(0.03, "0.03"),
     "Minimum expected somatic allele frequency in the sample")
    
    ("min-credible-somatic-frequency",
     po::value<float>()->default_value(0.01, "0.01"),
     "Minimum credible somatic allele frequency that will be reported")
    
    ("credible-mass",
     po::value<float>()->default_value(0.99, "0.99"),
     "Mass of the posterior density to use for evaluating allele frequencies")
    
    ("min-somatic-posterior",
     po::value<Phred<double>>()->default_value(Phred<double> {0.5}),
     "Minimum posterior probability (phred scale) to emit a somatic mutation call")
    
    ("max-cancer-genotypes",
     po::value<int>()->default_value(5000),
     "The maximum number of cancer genotype vectors to evaluate")
    
    ("normal-contamination-risk",
     po::value<NormalContaminationRisk>()->default_value(NormalContaminationRisk::low),
     "The risk the normal sample has contamination from the tumour")
    ;
    
    po::options_description trio("Calling (trio)");
    trio.add_options()
    ("maternal-sample,M",
     po::value<std::string>(),
     "Maternal sample")
    
    ("paternal-sample,F",
     po::value<std::string>(),
     "Paternal sample")
    
    ("snv-denovo-mutation-rate",
     po::value<float>()->default_value(1.3e-8, "1.3e-8"),
     "SNV de novo mutation rate, per base per generation")
    
    ("indel-denovo-mutation-rate",
     po::value<float>()->default_value(1e-9, "1e-9"),
     "INDEL de novo mutation rate, per base per generation")
    
    ("min-denovo-posterior",
     po::value<Phred<double>>()->default_value(Phred<double> {3}),
     "Minimum posterior probability (phred scale) to emit a de novo mutation call")
    ;
    
    po::options_description phasing("Phasing");
    phasing.add_options()
    ("phasing-level,l",
     po::value<PhasingLevel>()->default_value(PhasingLevel::normal),
     "Level of phasing - longer range phasing can improve calling accuracy at the cost"
     " of runtime speed. Possible values are: minimal, conservative, moderate, normal, aggressive")
    
    ("min-phase-score",
     po::value<Phred<double>>()->default_value(Phred<double> {10.0}),
     "Minimum phase score (phred scale) required to report sites as phased")
    ;
    
    po::options_description call_filtering("CSR filtering");
    call_filtering.add_options()
    ("call-filtering,f",
     po::value<bool>()->default_value(true),
     "Enable all variant call filtering")
    
    ("filter-expression",
     po::value<std::string>()->default_value("QUAL < 10 | MQ < 10 | MP < 20 | AF < 0.05 | SB > 0.98 | BQ < 10"),
     "Boolean expression to use to filter variant calls")

    ("somatic-filter-expression",
     po::value<std::string>()->default_value("QUAL < 10 | MQ < 30 | MP < 20 | SB > 0.95 | BQ < 15 | DP < 3"),
     "Boolean expression to use to filter variant calls")
    
    ("use-calling-reads-for-filtering",
     po::value<bool>()->default_value(false),
     "Use the original reads used for variant calling for filtering")
    
    ("keep-unfiltered-calls",
     po::bool_switch()->default_value(false),
     "Keep a copy of unfiltered calls")
    
    ("csr-training",
     po::value<std::vector<std::string>>()->multitoken(),
     "Activates CSR training mode with the given measures - outputs all calls as PASS and annotates output VCF with measure values")
    
    ("filter-vcf",
     po::value<fs::path>(),
     "Filter the given Octopus VCF without calling")
    ;
    
    po::options_description all("octopus options");
    all.add(general).add(backend).add(input).add(transforms).add(filters)
    .add(variant_generation).add(haplotype_generation).add(caller)
    .add(cancer).add(trio).add(phasing).add(call_filtering);
    
    OptionMap vm_init;
    po::store(run(po::command_line_parser(argc, argv).options(general).allow_unregistered()), vm_init);
    
    if (vm_init.count("help") == 1) {
        po::store(run(po::command_line_parser(argc, argv).options(caller).allow_unregistered()), vm_init);
        if (vm_init.count("caller") == 1) {
            const auto selected_caller = vm_init.at("caller").as<std::string>();
            validate_caller(vm_init);
            if (selected_caller == "individual") {
                po::options_description individual_options("octopus individual calling options");
                individual_options.add(general).add(backend).add(input).add(transforms).add(filters)
                .add(variant_generation).add(haplotype_generation).add(caller)
                .add(phasing).add(call_filtering);
                std::cout << individual_options << std::endl;
            } else if (selected_caller == "trio") {
                po::options_description trio_options("octopus trio calling options");
                trio_options.add(general).add(backend).add(input).add(transforms).add(filters)
                .add(variant_generation).add(haplotype_generation).add(caller).add(trio)
                .add(phasing).add(call_filtering);
                std::cout << trio_options << std::endl;
            } else if (selected_caller == "population") {
                po::options_description population_options("octopus population calling options");
                population_options.add(general).add(backend).add(input).add(transforms).add(filters)
                .add(variant_generation).add(haplotype_generation).add(caller)
                .add(phasing).add(call_filtering);
                std::cout << population_options << std::endl;
            } else if (selected_caller == "cancer") {
                po::options_description cancer_options("octopus cancer calling options");
                cancer_options.add(general).add(backend).add(input).add(transforms).add(filters)
                .add(variant_generation).add(haplotype_generation).add(caller).add(cancer)
                .add(phasing).add(call_filtering);
                std::cout << cancer_options << std::endl;
            } else {
                std::cout << all << std::endl;
            }
        } else {
            std::cout << all << std::endl;
        }
        return vm_init;
    }
    
    if (vm_init.count("version") == 1) {
        std::cout << "octopus " << config::Version << std::endl;
        return vm_init;
    }
    
    OptionMap vm;
    
    if (vm_init.count("config") == 1) {
        auto config_path = resolve_path(vm_init.at("config").as<fs::path>(), vm_init);
        parse_config_file(config_path, vm, all);
    }
    
    vm_init.clear();
    po::store(run(po::command_line_parser(argc, argv).options(all)), vm);
    validate(vm);
    po::notify(vm);
    
    return vm;
}

class InvalidWorkingDirectory : public UserError
{
    std::string do_where() const override
    {
        return "get_working_directory";
    }
    
    std::string do_why() const override
    {
        std::ostringstream ss {};
        ss << "The working directory you specified ";
        ss << path_;
        ss << " does not exist";
        return ss.str();
    }
    
    std::string do_help() const override
    {
        return "enter a valid working directory";
    }
    
    fs::path path_;
public:
    InvalidWorkingDirectory(fs::path p) : path_ {std::move(p)} {}
};

fs::path get_working_directory(const OptionMap& options)
{
    if (options.count("working-directory") == 1) {
        auto result = expand_user_path(options.at("working-directory").as<fs::path>());
        if (!fs::exists(result) && !fs::is_directory(result)) {
            throw InvalidWorkingDirectory {result};
        }
        return result;
    }
    return fs::current_path();
}

fs::path resolve_path(const fs::path& path, const OptionMap& options)
{
    return ::octopus::resolve_path(path, get_working_directory(options));
}

namespace {

std::string prepend_dashes(std::string option)
{
    option.insert(0, "--");
    return option;
}

std::string implode(std::vector<std::string> options)
{
    std::transform(std::cbegin(options), std::cend(options), std::begin(options), prepend_dashes);
    static const std::string delim {" | "};
    return utils::join(options, delim);
}

}

class CommandLineError : public UserError
{
public:
    CommandLineError() = default;
    
    CommandLineError(std::string&& why) : why_ {std::move(why)} {}
    
protected:
    std::string why_;

private:
    virtual std::string do_where() const override
    {
        return "parse_options";
    }
    
    virtual std::string do_why() const override
    {
        return why_;
    }
    
    virtual std::string do_help() const override
    {
        return "use the --help command to view required and allowable options";
    }
};

class BadConfigFile : public  CommandLineError
{
public:
    BadConfigFile(fs::path p)
    {
        std::ostringstream ss {};
        ss << "The config file path (" << p << ") given in the option '--config' does not exist";
        why_ = ss.str();
    }
};

class UnknownCommandLineOption : public CommandLineError
{
public:
    UnknownCommandLineOption(std::string option)
    : CommandLineError { "The option you specified '--" + option + "' is not recognised"}
    {}
};

class MissingRequiredCommandLineArguement : public CommandLineError
{
public:
    MissingRequiredCommandLineArguement(std::string option)
    : CommandLineError {"The command line option '--" + option + "' is required but is missing"}
    {}
    
    MissingRequiredCommandLineArguement(std::vector<std::string> options, bool strict = false)
    {
        std::ostringstream ss {};
        if (strict) {
            ss << "One ";
        } else {
            ss << "At least one ";
        }
        ss << "of the command line options '" + implode(options) + "' is required but none are present";
        why_ = ss.str();
    }
};

class InvalidCommandLineOptionValue : public CommandLineError
{
public:
    template <typename T>
    InvalidCommandLineOptionValue(std::string option, T value, std::string reason)
    : CommandLineError {
    "The arguement '" + std::to_string(value) + "' given to option '--" + option
    + "' was rejected as it " + reason
    } {}
};

class ConflictingCommandLineOptions : public CommandLineError
{
public:
    ConflictingCommandLineOptions(std::vector<std::string> conflicts)
    {
        std::ostringstream ss {};
        ss << "the options";
        for (const auto& option : conflicts) {
            ss << " " << option;
        }
        ss << " are mutually exclusive";
        why_ = ss.str();
    }
};

class MissingDependentCommandLineOption : public CommandLineError
{
public:
    MissingDependentCommandLineOption(std::string given, std::string dependent)
    {
        std::ostringstream ss {};
        ss << "The option " << given << " requires option " << dependent;
        why_ = ss.str();
    }
};

void parse_config_file(const fs::path& config_file, OptionMap& vm, const po::options_description& options)
{
    if (!fs::exists(config_file)) {
        throw BadConfigFile {config_file};
    }
    std::ifstream config {config_file.string()};
    if (config) {
        try {
            po::store(po::parse_config_file(config, options), vm);
        } catch (const po::invalid_config_file_syntax& e) {
            throw CommandLineError {e.what()};
        } catch (const po::unknown_option& e) {
            throw UnknownCommandLineOption {po::strip_prefixes(e.get_option_name())};
        } catch (const po::invalid_option_value& e) {
            throw CommandLineError {e.what()};
        } catch (const po::invalid_bool_value& e) {
            throw CommandLineError {e.what()};
        } catch (const po::ambiguous_option& e) {
            throw CommandLineError {e.what()};
        } catch (const po::reading_file& e) {
            throw CommandLineError {e.what()};
        }
    }
}

void check_positive(const std::string& option, const OptionMap& vm)
{
    if (vm.count(option) == 1) {
        const auto value = vm.at(option).as<int>();
        if (value < 0) {
            throw InvalidCommandLineOptionValue {option, value, "must be positive" };
        }
    }
}

void check_strictly_positive(const std::string& option, const OptionMap& vm)
{
    if (vm.count(option) == 1) {
        const auto value = vm.at(option).as<int>();
        if (value < 1) {
            throw InvalidCommandLineOptionValue {option, value, "must be greater than zero" };
        }
    }
}

void check_probability(const std::string& option, const OptionMap& vm)
{
    if (vm.count(option) == 1) {
        const auto value = vm.at(option).as<float>();
        if (value < 0 || value > 1) {
            throw InvalidCommandLineOptionValue {option, value, "must be between zero and one" };
        }
    }
}

void conflicting_options(const OptionMap& vm, const std::string& opt1, const std::string& opt2)
{
    if (vm.count(opt1) == 1 && !vm[opt1].defaulted() && vm.count(opt2) == 1 && !vm[opt2].defaulted()) {
        throw ConflictingCommandLineOptions {{opt1, opt2}};
    }
}

void option_dependency(const OptionMap& vm, const std::string& given, const std::string& dependent)
{
    if (vm.count(given) == 1 && !vm[given].defaulted())
        if (vm.count(dependent) == 0 || vm[dependent].defaulted()) {
            throw MissingDependentCommandLineOption {given, dependent};
        }
}

void check_reads_present(const OptionMap& vm)
{
    if (vm.count("reads") == 0 && vm.count("reads-file") == 0) {
        throw MissingRequiredCommandLineArguement {std::vector<std::string> {"reads", "reads-file"}};
    }
}

void check_region_files_consistent(const OptionMap& vm)
{
    if (vm.count("regions-file") == 1 && vm.count("skip-regions-file") == 1) {
        const auto regions_file = vm.at("regions-file").as<fs::path>();
        const auto skip_regions_file = vm.at("skip-regions-file").as<fs::path>();
        if (regions_file == skip_regions_file) {
            throw std::invalid_argument {"options 'regions-file' and 'skip-regions-file' must be unique"};
        }
    }
}

void check_trio_consistent(const OptionMap& vm)
{
    if (vm.at("caller").as<std::string>() == "trio"
        && (vm.count("maternal-sample") == 0 || vm.count("paternal-sample") == 0)) {
        throw std::logic_error {"option 'maternal-sample' and 'paternal-sample' are required"
            " when caller=trio"};
    }
}

void validate_caller(const OptionMap& vm)
{
    if (vm.count("caller") == 1) {
        const auto caller = vm.at("caller").as<std::string>();
        static const std::array<std::string, 4> validCallers {
            "individual", "population", "cancer", "trio"
        };
        if (std::find(std::cbegin(validCallers), std::cend(validCallers), caller) == std::cend(validCallers)) {
            throw po::validation_error {po::validation_error::kind_t::invalid_option_value, caller,
                "caller"};
        }
    }
}

po::parsed_options run(po::command_line_parser& parser)
{
    try {
        return parser.run();
    } catch (const po::required_option& e) {
        throw MissingRequiredCommandLineArguement {po::strip_prefixes(e.get_option_name())};
    } catch (const po::unknown_option& e) {
        throw UnknownCommandLineOption {po::strip_prefixes(e.get_option_name())};
    } catch (const po::invalid_option_value& e) {
        throw CommandLineError {e.what()};
    } catch (const po::invalid_bool_value& e) {
        throw CommandLineError {e.what()};
    } catch (const po::ambiguous_option& e) {
        throw CommandLineError {e.what()};
    } catch (const po::reading_file& e) {
        throw CommandLineError {e.what()};
    } catch (const po::invalid_command_line_syntax& e) {
        throw CommandLineError {e.what()};
    } catch (const po::error& e) {
        throw CommandLineError {e.what()};
    }
}

void validate(const OptionMap& vm)
{
    const std::vector<std::string> positive_int_options {
        "threads", "mask-low-quality-tails", "soft-clip-mask-threshold", "mask-soft-clipped-boundary-bases",
        "min-mapping-quality", "good-base-quality", "min-good-bases", "min-read-length",
        "max-read-length", "min-base-quality", "min-supporting-reads", "max-variant-size",
        "num-fallback-kmers", "max-assemble-region-overlap", "assembler-mask-base-quality",
        "min-kmer-prune", "max-bubbles", "max-holdout-depth"
    };
    const std::vector<std::string> strictly_positive_int_options {
        "max-open-read-files", "downsample-above", "downsample-target",
        "max-region-to-assemble", "fallback-kmer-gap", "organism-ploidy",
        "max-haplotypes", "haplotype-holdout-threshold", "haplotype-overflow",
        "max-joint-genotypes"
    };
    const std::vector<std::string> probability_options {
        "snp-heterozygosity", "snp-heterozygosity-stdev", "indel-heterozygosity",
        "somatic-mutation-rate", "min-expected-somatic-frequency", "min-credible-somatic-frequency", "credible-mass",
        "snv-denovo-mutation-rate", "indel-denovo-mutation-rate"
    };
    conflicting_options(vm, "maternal-sample", "normal-sample");
    conflicting_options(vm, "paternal-sample", "normal-sample");
    for (const auto& option : positive_int_options) {
        check_positive(option, vm);
    }
    for (const auto& option : strictly_positive_int_options) {
        check_strictly_positive(option, vm);
    }
    for (const auto& option : probability_options) {
        check_probability(option, vm);
    }
    check_reads_present(vm);
    check_region_files_consistent(vm);
    check_trio_consistent(vm);
    validate_caller(vm);
}

std::istream& operator>>(std::istream& in, ContigPloidy& result)
{
    static const std::regex re {"(?:([^:]*):)?([^=]+)=(\\d+)"};
    
    std::string token;
    in >> token;
    std::smatch match;
    
    if (std::regex_match(token, match, re) && match.size() == 4) {
        if (match.length(1) > 0) {
            result.sample = match.str(1);
        }
        result.contig = match.str(2);
        result.ploidy = boost::lexical_cast<decltype(result.ploidy)>(match.str(3));
    } else {
        using Error = po::validation_error;
        throw Error {Error::kind_t::invalid_option_value, token, "contig-ploidies"};
    }
    
    return in;
}

std::ostream& operator<<(std::ostream& out, const ContigPloidy& cp)
{
    if (cp.sample) out << *cp.sample << ':';
    out << cp.contig << "=" << cp.ploidy;
    return out;
}

std::istream& operator>>(std::istream& in, RefCallType& result)
{
    std::string token;
    in >> token;
    if (token == "positional")
        result = RefCallType::positional;
    else if (token == "blocked")
        result = RefCallType::blocked;
    else throw po::validation_error {po::validation_error::kind_t::invalid_option_value, token, "refcalls"};
    return in;
}

std::ostream& operator<<(std::ostream& out, const RefCallType& type)
{
    switch (type) {
        case RefCallType::positional:
            out << "positional";
            break;
        case RefCallType::blocked:
            out << "blocked";
            break;
    }
    return out;
}

std::istream& operator>>(std::istream& in, ContigOutputOrder& result)
{
    std::string token;
    in >> token;
    if (token == "lexicographicalAscending")
        result = ContigOutputOrder::lexicographicalAscending;
    else if (token == "lexicographicalDescending")
        result = ContigOutputOrder::lexicographicalDescending;
    else if (token == "contigSizeAscending")
        result = ContigOutputOrder::contigSizeAscending;
    else if (token == "contigSizeDescending")
        result = ContigOutputOrder::contigSizeDescending;
    else if (token == "asInReference")
        result = ContigOutputOrder::asInReferenceIndex;
    else if (token == "asInReferenceReversed")
        result = ContigOutputOrder::asInReferenceIndexReversed;
    else if (token == "unspecified")
        result = ContigOutputOrder::unspecified;
    else throw po::validation_error {po::validation_error::kind_t::invalid_option_value, token, "contig-output-order"};
    return in;
}

std::ostream& operator<<(std::ostream& out, const ContigOutputOrder& order)
{
    switch (order) {
        case ContigOutputOrder::lexicographicalAscending:
            out << "lexicographicalAscending";
            break;
        case ContigOutputOrder::lexicographicalDescending:
            out << "lexicographicalDescending";
            break;
        case ContigOutputOrder::contigSizeAscending:
            out << "contigSizeAscending";
            break;
        case ContigOutputOrder::contigSizeDescending:
            out << "contigSizeDescending";
            break;
        case ContigOutputOrder::asInReferenceIndex:
            out << "asInReferenceIndex";
            break;
        case ContigOutputOrder::asInReferenceIndexReversed:
            out << "asInReferenceIndexReversed";
            break;
        case ContigOutputOrder::unspecified:
            out << "unspecified";
            break;
    }
    return out;
}

std::istream& operator>>(std::istream& in, ExtensionLevel& result)
{
    std::string token;
    in >> token;
    if (token == "conservative")
        result = ExtensionLevel::conservative;
    else if (token == "normal")
        result = ExtensionLevel::normal;
    else if (token == "optimistic")
        result = ExtensionLevel::optimistic;
    else if (token == "aggressive")
        result = ExtensionLevel::aggressive;
    else throw po::validation_error {po::validation_error::kind_t::invalid_option_value, token, "extension-level"};
    return in;
}

std::ostream& operator<<(std::ostream& out, const ExtensionLevel& level)
{
    switch (level) {
    case ExtensionLevel::conservative:
        out << "conservative";
        break;
    case ExtensionLevel::normal:
        out << "normal";
        break;
    case ExtensionLevel::optimistic:
        out << "optimistic";
        break;
    case ExtensionLevel::aggressive:
        out << "aggressive";
        break;
    }
    return out;
}

std::istream& operator>>(std::istream& in, PhasingLevel& result)
{
    std::string token;
    in >> token;
    if (token == "minimal")
        result = PhasingLevel::minimal;
    else if (token == "conservative")
        result = PhasingLevel::conservative;
    else if (token == "moderate")
        result = PhasingLevel::moderate;
    else if (token == "normal")
        result = PhasingLevel::normal;
    else if (token == "aggressive")
        result = PhasingLevel::aggressive;
    else throw po::validation_error {po::validation_error::kind_t::invalid_option_value, token, "phasing-level"};
    return in;
}

std::ostream& operator<<(std::ostream& out, const PhasingLevel& level)
{
    switch (level) {
        case PhasingLevel::minimal:
            out << "minimal";
            break;
        case PhasingLevel::conservative:
            out << "conservative";
            break;
        case PhasingLevel::moderate:
            out << "moderate";
            break;
        case PhasingLevel::normal:
            out << "normal";
            break;
        case PhasingLevel::aggressive:
            out << "aggressive";
            break;
    }
    return out;
}

std::istream& operator>>(std::istream& in, NormalContaminationRisk& result)
{
    std::string token;
    in >> token;
    if (token == "low")
        result = NormalContaminationRisk::low;
    else if (token == "high")
        result = NormalContaminationRisk::high;
    else throw po::validation_error {po::validation_error::kind_t::invalid_option_value, token, "normal-contamination-risk"};
    return in;
}

std::ostream& operator<<(std::ostream& out, const NormalContaminationRisk& risk)
{
    switch (risk) {
        case NormalContaminationRisk::low:
            out << "low";
            break;
        case NormalContaminationRisk::high:
            out << "high";
            break;
    }
    return out;
}

} // namespace options
} // namespace octopus<|MERGE_RESOLUTION|>--- conflicted
+++ resolved
@@ -393,17 +393,14 @@
     ("extension-level",
      po::value<ExtensionLevel>()->default_value(ExtensionLevel::normal),
      "Level of haplotype extension. Possible values are: conservative, normal, optimistic, aggressive")
-<<<<<<< HEAD
 
     ("haplotype-extension-threshold,e",
      po::value<Phred<double>>()->default_value(Phred<double> {100.0}, "100"),
      "Haplotypes with posterior probability less than this can be filtered before extension")
-=======
     
     ("dedup-haplotypes-with-prior-model",
      po::bool_switch()->default_value(false),
      "Deduplicate haplotypes with callers prior model")
->>>>>>> 463bb010
     ;
     
     po::options_description caller("Calling (general)");
