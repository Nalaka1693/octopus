// Copyright (c) 2016 Daniel Cooke
// Use of this source code is governed by the MIT license that can be found in the LICENSE file.

#include "haplotype_likelihood_model.hpp"

#include <utility>
#include <memory>
#include <cmath>
#include <limits>
#include <cassert>

#include "concepts/mappable.hpp"
#include "basics/aligned_read.hpp"
#include "utils/maths.hpp"

#include <iostream> // TEST

namespace octopus {

HaplotypeLikelihoodModel::ShortHaplotypeError::ShortHaplotypeError(const Haplotype& haplotype,
                                                                   Length required_extension)
: std::runtime_error {"Haplotype is too short for alignment"}
, haplotype_ {haplotype}
, required_extension_ {required_extension}
{}

const Haplotype& HaplotypeLikelihoodModel::ShortHaplotypeError::haplotype() const noexcept
{
    return haplotype_;
}

HaplotypeLikelihoodModel::ShortHaplotypeError::Length
HaplotypeLikelihoodModel::ShortHaplotypeError::required_extension() const noexcept
{
    return required_extension_;
}

// public methods

unsigned HaplotypeLikelihoodModel::pad_requirement() noexcept
{
    return hmm::min_flank_pad();
}

void HaplotypeLikelihoodModel::reset(const Haplotype& haplotype, boost::optional<FlankState> flank_state)
{
    haplotype_ = std::addressof(haplotype);
    haplotype_flank_state_ = std::move(flank_state);
    snv_error_model_.evaluate(haplotype,
                              haplotype_snv_forward_mask_, haplotype_snv_forward_priors_,
                              haplotype_snv_reverse_mask_, haplotype_snv_reverse_priors_);
    haplotype_gap_extension_penalty_ = indel_error_model_.evaluate(haplotype, haplotype_gap_open_penalities_);
}

void HaplotypeLikelihoodModel::clear() noexcept
{
    haplotype_ = nullptr;
    haplotype_flank_state_ = boost::none;
}

HaplotypeLikelihoodModel::HaplotypeLikelihoodModel()
: HaplotypeLikelihoodModel {SnvErrorModel {}, IndelErrorModel {}}
{}

HaplotypeLikelihoodModel::HaplotypeLikelihoodModel(SnvErrorModel snv_model, IndelErrorModel indel_model)
: snv_error_model_ {std::move(snv_model)}
, indel_error_model_ {std::move(indel_model)}
, haplotype_ {nullptr}
, haplotype_flank_state_ {}
, haplotype_gap_open_penalities_ {}
, haplotype_gap_extension_penalty_ {}
{}

HaplotypeLikelihoodModel::HaplotypeLikelihoodModel(SnvErrorModel snv_model,
                                                   IndelErrorModel indel_model,
                                                   const Haplotype& haplotype,
                                                   boost::optional<FlankState> flank_state)
: HaplotypeLikelihoodModel {std::move(snv_model), std::move(indel_model)}
{
    this->reset(haplotype, std::move(flank_state));
}

double HaplotypeLikelihoodModel::evaluate(const AlignedRead& read) const
{
    const static MappingPositionVector empty {};
    return this->evaluate(read, std::cbegin(empty), std::cend(empty));
}

double HaplotypeLikelihoodModel::evaluate(const AlignedRead& read,
                                          const MappingPositionVector& mapping_positions) const
{
    return this->evaluate(read, std::cbegin(mapping_positions), std::cend(mapping_positions));
}

namespace {

std::size_t num_out_of_range_bases(const std::size_t mapping_position, const AlignedRead& read,
                                   const Haplotype& haplotype)
{
    const auto alignment_size = sequence_size(read) + mapping_position + 2 * hmm::min_flank_pad();
    if (alignment_size > sequence_size(haplotype)) {
        return alignment_size - sequence_size(haplotype);
    }
    return 0;
}

bool is_in_range(const std::size_t mapping_position,
                 const AlignedRead& read, const Haplotype& haplotype)
{
    return num_out_of_range_bases(mapping_position, read, haplotype) == 0;
}

} // namespace

template <typename InputIt>
double max_score(const AlignedRead& read, const Haplotype& haplotype,
                 InputIt first_mapping_position, InputIt last_mapping_position,
                 const hmm::MutationModel& model)
{
    assert(contains(haplotype, read));
    
    using PositionType = typename std::iterator_traits<InputIt>::value_type;
    
    const auto original_mapping_position = static_cast<PositionType>(begin_distance(haplotype, read));
    auto max_log_probability = std::numeric_limits<double>::lowest();
    bool is_original_position_mapped {false}, has_in_range_mapping_position {false};
    
    std::for_each(first_mapping_position, last_mapping_position, [&] (const auto position) {
        if (position == original_mapping_position) {
            is_original_position_mapped = true;
        }
        if (is_in_range(position, read, haplotype)) {
            has_in_range_mapping_position = true;
            auto p = hmm::evaluate(read.sequence(), haplotype.sequence(), read.qualities(), position, model);
            max_log_probability = std::max(p, max_log_probability);
        }
    });
    
    if (!is_original_position_mapped && is_in_range(original_mapping_position, read, haplotype)) {
        has_in_range_mapping_position = true;
        auto p = hmm::evaluate(read.sequence(), haplotype.sequence(), read.qualities(),
                               original_mapping_position, model);
        max_log_probability = std::max(p, max_log_probability);
    }
    
    if (!has_in_range_mapping_position) {
        const auto min_shift = num_out_of_range_bases(original_mapping_position, read, haplotype);
        if (original_mapping_position < min_shift) {
            auto required_extension = min_shift - original_mapping_position;
            throw HaplotypeLikelihoodModel::ShortHaplotypeError {haplotype, required_extension};
        }
        const auto final_mapping_position = original_mapping_position - min_shift;
        max_log_probability = hmm::evaluate(read.sequence(), haplotype.sequence(), read.qualities(),
                                            final_mapping_position, model);
    }
    
    assert(max_log_probability > std::numeric_limits<double>::lowest() && max_log_probability <= 0);
    
    return max_log_probability;
}

double HaplotypeLikelihoodModel::evaluate(const AlignedRead& read,
                                          MappingPositionItr first_mapping_position,
                                          MappingPositionItr last_mapping_position) const
{
    if (haplotype_ == nullptr) {
        throw std::runtime_error {"HaplotypeLikelihoodModel: no buffered Haplotype"};
    }
    
    const auto is_forward = !read.is_marked_reverse_mapped();
    
    hmm::MutationModel model {
        is_forward ? haplotype_snv_forward_mask_ : haplotype_snv_reverse_mask_,
        is_forward ? haplotype_snv_forward_priors_ : haplotype_snv_reverse_priors_,
        haplotype_gap_open_penalities_,
        haplotype_gap_extension_penalty_
    };
    
    if (haplotype_flank_state_) {
        model.lhs_flank_size = haplotype_flank_state_->lhs_flank;
        model.rhs_flank_size = haplotype_flank_state_->rhs_flank;
    } else {
        model.lhs_flank_size = 0;
        model.rhs_flank_size = 0;
    }
    
    // This calculation is approximately
    // p(read | hap) = p(read missmapped) p(read | hap, missmapped)
    //                  + p(read correctly mapped) p(read | hap, correctly mapped)
<<<<<<< HEAD
    const auto ln_prob_given_mapped = max_score(read, *haplotype_,
                                                first_mapping_position, last_mapping_position,
                                                model);
    const AlignedRead::MappingQuality max_mapping_quality {60};
    if (read.mapping_quality() == max_mapping_quality) {
        return ln_prob_given_mapped;
    } else {
        using octopus::maths::constants::ln10Div10;
        const auto ln_prob_missmapped = -ln10Div10<> * read.mapping_quality();
        const auto ln_prob_mapped = std::log(1.0 - std::exp(ln_prob_missmapped));
        return maths::log_sum_exp(ln_prob_mapped + ln_prob_given_mapped,
                                  ln_prob_missmapped);
        //return std::max(ln_prob_given_mapped, 2 * ln_prob_missmapped);
    }
=======
    // = p(read correctly mapped) p(read | hap, correctly mapped)
    //      + p(read missmapped)
    // assuming p(read | hap, missmapped) = 1
    const auto ln_prob_given_mapped = max_score(read, *haplotype_,
                                                first_mapping_position, last_mapping_position,
                                                model);
    using octopus::maths::constants::ln10Div10;
    const auto ln_prob_missmapped = -ln10Div10<> * read.mapping_quality();
    const auto ln_prob_mapped = std::log(1.0 - std::exp(ln_prob_missmapped));
//    const auto result = maths::log_sum_exp(ln_prob_mapped + ln_prob_given_mapped,
//                                           ln_prob_missmapped);
//    return result > -1e-15 ? 0.0 : result;
    return std::max(ln_prob_given_mapped, ln_prob_missmapped);
>>>>>>> 8f72ee7d
}

} // namespace octopus<|MERGE_RESOLUTION|>--- conflicted
+++ resolved
@@ -187,22 +187,6 @@
     // This calculation is approximately
     // p(read | hap) = p(read missmapped) p(read | hap, missmapped)
     //                  + p(read correctly mapped) p(read | hap, correctly mapped)
-<<<<<<< HEAD
-    const auto ln_prob_given_mapped = max_score(read, *haplotype_,
-                                                first_mapping_position, last_mapping_position,
-                                                model);
-    const AlignedRead::MappingQuality max_mapping_quality {60};
-    if (read.mapping_quality() == max_mapping_quality) {
-        return ln_prob_given_mapped;
-    } else {
-        using octopus::maths::constants::ln10Div10;
-        const auto ln_prob_missmapped = -ln10Div10<> * read.mapping_quality();
-        const auto ln_prob_mapped = std::log(1.0 - std::exp(ln_prob_missmapped));
-        return maths::log_sum_exp(ln_prob_mapped + ln_prob_given_mapped,
-                                  ln_prob_missmapped);
-        //return std::max(ln_prob_given_mapped, 2 * ln_prob_missmapped);
-    }
-=======
     // = p(read correctly mapped) p(read | hap, correctly mapped)
     //      + p(read missmapped)
     // assuming p(read | hap, missmapped) = 1
@@ -216,7 +200,6 @@
 //                                           ln_prob_missmapped);
 //    return result > -1e-15 ? 0.0 : result;
     return std::max(ln_prob_given_mapped, ln_prob_missmapped);
->>>>>>> 8f72ee7d
 }
 
 } // namespace octopus