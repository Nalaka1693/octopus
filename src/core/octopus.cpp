--- conflicted
+++ resolved
@@ -1208,19 +1208,18 @@
     return base.parent_path() / new_stem;
 }
 
-<<<<<<< HEAD
+void destroy(VcfWriter& writer)
+{
+    VcfWriter tmp {};
+    swap(writer, tmp);
+}
+
 void run_filtering(const GenomeCallingComponents& components)
 {
     auto filter = components.call_filter();
     if (filter) {
         // TODO
     }
-=======
-void destroy(VcfWriter& writer)
-{
-    VcfWriter tmp {};
-    swap(writer, tmp);
->>>>>>> 543d5784
 }
 
 auto get_legacy_path(const boost::filesystem::path& native)
@@ -1228,7 +1227,13 @@
     return add_identifier(native, "legacy");
 }
 
-<<<<<<< HEAD
+void make_legacy_copy(const boost::filesystem::path& native)
+{
+    const VcfReader in {native};
+    VcfWriter out {get_legacy_path(native)};
+    convert_to_legacy(in, out);
+}
+
 void run_reporting(const GenomeCallingComponents& components)
 {
     if (components.legacy()) {
@@ -1239,13 +1244,6 @@
             convert_to_legacy(native, legacy);
         }
     }
-=======
-void make_legacy_copy(const boost::filesystem::path& native)
-{
-    const VcfReader in {native};
-    VcfWriter out {get_legacy_path(native)};
-    convert_to_legacy(in, out);
->>>>>>> 543d5784
 }
 
 void log_run_start(const GenomeCallingComponents& components)
@@ -1281,16 +1279,6 @@
     logging::InfoLogger info_log {};
     using utils::TimeInterval;
     
-<<<<<<< HEAD
-    const auto start = std::chrono::system_clock::now();
-    try {
-        log_run_start(components);
-        write_caller_output_header(components, command);
-        run_calling(components);
-        run_filtering(components);
-        run_reporting(components);
-    } catch (const std::exception& e) {
-=======
     log_run_start(components);
     write_caller_output_header(components, command);
     const auto start = std::chrono::system_clock::now();
@@ -1305,7 +1293,6 @@
             run_octopus_single_threaded(components);
         }
     } catch (const ProgramError& e) {
->>>>>>> 543d5784
         try {
             if (debug_log) *debug_log << "Encountered an error, attempting to cleanup";
             cleanup(components);
